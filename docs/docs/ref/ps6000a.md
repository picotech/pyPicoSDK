# ps6000a Reference
## Initializing ps6000a
```
import pypicosdk as psdk

scope = psdk.ps6000a()

scope.open_unit()
# Do something
scope.close_unit()
```

## Reference
::: pypicosdk.pypicosdk.ps6000a
    options:
        filters:
        - "!.*_to_.*"
        - "!^_[^_]"
        show_root_toc_entry: false
        summary: true

## Streaming Example
```python
import pypicosdk as psdk

scope = psdk.ps6000a()
scope.open_unit()
scope.set_channel(psdk.CHANNEL.A, psdk.RANGE.V1)
scope.set_simple_trigger(psdk.CHANNEL.A, threshold_mv=0)
channel_buffer, time_axis = scope.run_simple_streaming_capture(
    sample_interval=1,
    sample_interval_time_units=psdk.PICO_TIME_UNIT.US,
    samples=5000,
    auto_stop=True,
    datatype=psdk.DATA_TYPE.INT16_T,
    ratio_mode=psdk.RATIO_MODE.RAW,
)
scope.close_unit()
```

## Continuous Streaming Example
A longer example that continuously plots incoming data while streaming is available in
`examples/example_6000a_continuous_streaming.py`. The plot updates in real time and
maintains a rolling window controlled by `plot_samples`. If the plot window does not
update, check the Matplotlib backend being used. Interactive backends such as
`TkAgg` or `Qt5Agg` are required for live updates.

## Rapid Block Example
```python
import pypicosdk as psdk

scope = psdk.ps6000a()
scope.open_unit()
scope.set_channel(psdk.CHANNEL.A, psdk.RANGE.V1)
scope.set_simple_trigger(psdk.CHANNEL.A, threshold_mv=0)
captures, time_axis = scope.run_simple_rapid_block_capture(
    timebase=2,
    samples=1000,
    n_captures=10,
)
scope.close_unit()
```
This helper configures memory segments, sets the capture count and retrieves
all captures using ``GetValuesBulk``. See the API reference for details on
``set_no_of_captures`` and ``get_values_bulk``.

## Trigger Time Offset Bulk Example
Retrieve trigger offsets for multiple captures obtained in rapid block mode.

```python
import pypicosdk as psdk

scope = psdk.ps6000a()
scope.open_unit()
scope.set_channel(psdk.CHANNEL.A, psdk.RANGE.V1)
scope.set_simple_trigger(psdk.CHANNEL.A, threshold_mv=0)
buffers, time_axis = scope.run_simple_rapid_block_capture(
    timebase=2,
    samples=1000,
    n_captures=4,
<<<<<<< HEAD
=======
    ratio=1,
>>>>>>> 55affa21
    ratio_mode=psdk.RATIO_MODE.TRIGGER,
)
offsets = scope.get_values_trigger_time_offset_bulk(0, 3)
scope.close_unit()
```
``offsets`` contains a list of ``(offset, PICO_TIME_UNIT)`` tuples for each
segment.<|MERGE_RESOLUTION|>--- conflicted
+++ resolved
@@ -78,10 +78,7 @@
     timebase=2,
     samples=1000,
     n_captures=4,
-<<<<<<< HEAD
-=======
     ratio=1,
->>>>>>> 55affa21
     ratio_mode=psdk.RATIO_MODE.TRIGGER,
 )
 offsets = scope.get_values_trigger_time_offset_bulk(0, 3)
