import ctypes
import os
import warnings
import platform
import time
import typing

from .error_list import ERROR_STRING
from .constants import *
from .version import VERSION

# Exceptions
class PicoSDKNotFoundException(Exception):
    pass

class PicoSDKException(Exception):
    pass

class OverrangeWarning(UserWarning):
    pass

class PowerSupplyWarning(UserWarning):
    pass


# General Functions
def _check_path(location, folders):
    for folder in folders:
        path = os.path.join(location, folder)
        if os.path.exists(path):
            return path
    raise PicoSDKException("No PicoSDK or PicoScope 7 drivers installed, get them from http://picotech.com/downloads")

def _get_lib_path() -> str:
    system = platform.system()
    if system == "Windows":
        program_files = os.environ.get("PROGRAMFILES")
        checklist = [
            'Pico Technology\\SDK\\lib', 
            'Pico Technology\\PicoScope 7 T&M Stable',
            'Pico Technology\\PicoScope 7 T&M Early Access']
        return _check_path(program_files, checklist)
    elif system == "Linux":
        return _check_path('opt', 'picoscope')
    elif system == "Darwin":
        raise PicoSDKException("macOS is not yet tested and supported")
    else:
        raise PicoSDKException("Unsupported OS")

def get_all_enumerated_units() -> tuple[int, list[str]]:
    """
    Enumerates all PicoScope units supported by this wrapper
    returns the number of units and serial of each unit

    Returns:
        tuple[int, list[str]]: int of units and list of unit serials
    """
    n_units = 0
    unit_serial = []
    for scope in [ps6000a()]:
        units = scope.get_enumerated_units()
        n_units += units[0]
        unit_serial += units[1].split(',')
    return n_units, unit_serial


# PicoScope Classes
class PicoScopeBase:
    """PicoScope base class including common SDK and python modules and functions"""
    # Class Functions
    def __init__(self, dll_name, *args, **kwargs):
        # Pytest override
        self._pytest = "pytest" in args
            
        # Setup DLL location per device
        if self._pytest:
            self.dll = None
        else:
            self.dll = ctypes.CDLL(os.path.join(_get_lib_path(), dll_name + ".dll"))
        self._unit_prefix_n = dll_name

        # Setup class variables
        self.handle = ctypes.c_short()
        self.range = {}
        self.resolution = None
        self.max_adc_value = None
        self.min_adc_value = None
        self.over_range = 0
    
    def __exit__(self):
        self.close_unit()

    def __del__(self):
        self.close_unit()

    # General Functions
    def _get_attr_function(self, function_name: str) -> ctypes.CDLL:
        """
        Returns ctypes function based on sub-class prefix name.

        For example, `_get_attr_function("OpenUnit")` will return `self.dll.ps####aOpenUnit()`.

        Args:
            function_name (str): PicoSDK function name, e.g., "OpenUnit".

        Returns:
            ctypes.CDLL: CDLL function for the specified name.
        """
        return getattr(self.dll, self._unit_prefix_n + function_name)
    
    def _error_handler(self, status: int) -> None:
        """
        Checks status code against error list; raises an exception if not 0.

        Errors such as `SUPPLY_NOT_CONNECTED` are returned as warnings.

        Args:
            status (int): Returned status value from PicoSDK.

        Raises:
            PicoSDKException: Pythonic exception based on status value.
        """
        error_code = ERROR_STRING[status]
        if status != 0:
            if status in [POWER_SOURCE.SUPPLY_NOT_CONNECTED]:
                warnings.warn('Power supply not connected.',
                              PowerSupplyWarning)
                return
            # Certain status codes indicate that the driver is busy or waiting
            # for more data rather than an actual failure. These should not
            # raise an exception as callers may poll until data is ready.
            if status == 407:  # PICO_WAITING_FOR_DATA_BUFFERS
                return
            # Streaming related status codes indicate no new data is ready.
            # These should not be treated as fatal errors and simply signal
            # the caller to try again later.
            if status in [28672, 28673, 28674]:
                return
            self.close_unit()
            raise PicoSDKException(error_code)
        return
    
    def _call_attr_function(self, function_name:str, *args) -> int:
        """
        Calls a specific attribute function with the provided arguments.

        Args:
            function_name (str): PicoSDK function suffix.

        Returns:
            int: Returns status integer of PicoSDK dll.
        """
        attr_function = self._get_attr_function(function_name)
        status = attr_function(*args)
        self._error_handler(status)
        return status

    # General PicoSDK functions    
    def _open_unit(self, serial_number:int=None, resolution:RESOLUTION=0) -> None:
        """
        Opens PicoScope unit.

        Args:
            serial_number (int, optional): Serial number of specific unit, e.g., JR628/0017.
            resolution (RESOLUTION, optional): Resolution of device. 
        """

        if serial_number is not None:
            serial_number = serial_number.encode()
        self._call_attr_function(
            'OpenUnit',
            ctypes.byref(self.handle),
            serial_number, 
            resolution
        )
        self.resolution = resolution
    
    def close_unit(self) -> None:
        """
        Closes the PicoScope device and releases the hardware handle.

        This calls the PicoSDK `CloseUnit` function to properly disconnect from the device.

        Returns:
                None
        """
        if self._pytest:
            return
        else:
            self._get_attr_function('CloseUnit')(self.handle)

    def stop(self) -> None: 
        """
        This function stops the scope device from sampling data
        """
        self._call_attr_function(
            'Stop',
            self.handle
        )

    def is_ready(self) -> None:
        """
        Blocks execution until the PicoScope device is ready.

        Continuously calls the PicoSDK `IsReady` function in a loop, checking if
        the device is prepared to proceed with data acquisition.

        Returns:
                None
        """

        ready = ctypes.c_int16()
        attr_function = getattr(self.dll, self._unit_prefix_n + "IsReady")
        while True:
            status = attr_function(
                self.handle, 
                ctypes.byref(ready)
            )
            self._error_handler(status)
            if ready.value != 0:
                break
    
    # Get information from PicoScope
    def get_unit_info(self, unit_info: UNIT_INFO) -> str:
        """
        Get specified information from unit. Use UNIT_INFO.XXXX or integer.

        Args:
            unit_info (UNIT_INFO): Specify information from PicoScope unit i.e. UNIT_INFO.PICO_BATCH_AND_SERIAL.

        Returns:
            str: Returns data from device.
        """
        string = ctypes.create_string_buffer(16)
        string_length = ctypes.c_int16(32)
        required_size = ctypes.c_int16(32)
        status = self._call_attr_function(
            'GetUnitInfo',
            self.handle,
            string,
            string_length,
            ctypes.byref(required_size),
            ctypes.c_uint32(unit_info)
        )
        return string.value.decode()
    
    def get_unit_serial(self) -> str:
        """
        Get and return batch and serial of unit.

        Returns:
                str: Returns serial, e.g., "JR628/0017".
        """
        return self.get_unit_info(UNIT_INFO.PICO_BATCH_AND_SERIAL)
    
    def _get_enabled_channel_flags(self) -> int:
        """
        Returns integer of enabled channels as a binary code.
        Where channel A is LSB.
        I.e. Channel A and channel C would be '0101' -> 5

        Returns:
            int: Decimal of enabled channels
        """
        enabled_channel_byte = 0
        for channel in self.range:
            enabled_channel_byte += 2**channel
        return enabled_channel_byte
    
    def get_nearest_sampling_interval(self, interval_s:float) -> dict:
        """
        This function returns the nearest possible sample interval to the requested 
        sample interval. It does not change the configuration of the oscilloscope.

        Channels need to be setup first before calculating as more channels may 
        increase sample interval.

        Args:
            interval_s (float): Time value in seconds (s) you would like to obtain.

        Returns:
            dict: Dictionary of suggested timebase and actual sample interval in seconds (s).
        """
        timebase = ctypes.c_uint32()
        time_interval = ctypes.c_double()
        self._call_attr_function(
            'NearestSampleIntervalStateless',
            self.handle,
            self._get_enabled_channel_flags(),
            ctypes.c_double(interval_s),
            self.resolution,
            ctypes.byref(timebase),
            ctypes.byref(time_interval),
        )
        return {"timebase": timebase.value, "actual_sample_interval": time_interval.value}
    
    def get_timebase(timebase, samples):
        # Override for PicoScopeBase
        raise NotImplementedError("Method not yet available for this oscilloscope")
    
    def _get_timebase(self, timebase: int, samples: int, segment:int=0) -> dict:
        """
        This function calculates the sampling rate and maximum number of 
        samples for a given timebase under the specified conditions.

        Args:
                timebase (int): Selected timebase multiplier (refer to programmer's guide).
                samples (int): Number of samples.
                segment (int, optional): The index of the memory segment to use.

        Returns:
                dict: Returns interval (ns) and max samples as a dictionary.
        """
        time_interval_ns = ctypes.c_double()
        max_samples = ctypes.c_uint64()
        attr_function = getattr(self.dll, self._unit_prefix_n + 'GetTimebase')
        status = attr_function(
            self.handle,
            timebase,
            samples,
            ctypes.byref(time_interval_ns),
            ctypes.byref(max_samples),
            segment
        )
        self._error_handler(status)
        return {"Interval(ns)": time_interval_ns.value, 
                "Samples":          max_samples.value}
    
    def _get_timebase_2(self, timebase: int, samples: int, segment:int=0):
        """
        Calculates the sampling rate and maximum number of samples for a given
        timebase under the specified conditions.

        Args:
                timebase (int): Selected timebase multiplier (refer to programmer's guide).
                samples (int): Number of samples.
                segment (int, optional): Index of the memory segment to use.

        Returns:
                dict: Dictionary containing:
                        - 'interval' (ns): Time interval between samples.
                        - 'max_samples': Maximum number of samples.
        """
        time_interval_ns = ctypes.c_float()
        max_samples = ctypes.c_int32()
        attr_function = getattr(self.dll, self._unit_prefix_n + 'GetTimeBase2')
        status = attr_function(
            self.handle,
            timebase,
            samples,
            ctypes.byref(time_interval_ns),
            ctypes.byref(max_samples),
            segment
        )
        self._error_handler(status)
        return {"Interval(ns)": time_interval_ns.value, 
                "Samples":          max_samples.value}
    
    def sample_rate_to_timebase(self, sample_rate:float, unit=SAMPLE_RATE.MSPS):
        """
        Converts sample rate to a PicoScope timebase value based on the 
        attached PicoScope.

        This function will return the closest possible timebase.
        Use `get_nearest_sample_interval(interval_s)` to get the full timebase and 
        actual interval achieved.

        Args:
            sample_rate (int): Desired sample rate 
            unit (SAMPLE_RATE): unit of sample rate.
        """
        interval_s = 1 / (sample_rate * unit)
        
        return self.get_nearest_sampling_interval(interval_s)["timebase"]
    
    def interval_to_timebase(self, interval:float, unit=TIME_UNIT.S):
        """
        Converts a time interval (between samples) into a PicoScope timebase 
        value based on the attached PicoScope.

        This function will return the closest possible timebase.
        Use `get_nearest_sample_interval(interval_s)` to get the full timebase and 
        actual interval achieved.

        Args:
            interval (float): Desired time interval between samples
            unit (TIME_UNIT, optional): Time unit of interval.
        """
        interval_s = interval / unit
        return self.get_nearest_sampling_interval(interval_s)["timebase"]
    
    def _get_adc_limits(self) -> tuple:
        """
        Gets the ADC limits for specified devices.

        Currently tested on: 6000a.

        Returns:
                tuple: (minimum value, maximum value)

        Raises:
                PicoSDKException: If device hasn't been initialized.
        """
        if self.resolution is None:
            raise PicoSDKException("Device has not been initialized, use open_unit()")
        min_value = ctypes.c_int32()
        max_value = ctypes.c_int32()
        self._call_attr_function(
            'GetAdcLimits',
            self.handle,
            self.resolution,
            ctypes.byref(min_value),
            ctypes.byref(max_value)
        )
        return min_value.value, max_value.value
    
    def _get_maximum_adc_value(self) -> int:
        """
        Gets the ADC limits for specified devices.

        Currently tested on: 5000a.

        Returns:
                int: Maximum ADC value.
        """
        max_value = ctypes.c_int16()
        self._call_attr_function(
            'MaximumValue',
            self.handle,
            ctypes.byref(max_value)
        )
        return max_value.value
    
    def get_time_axis(self, timebase:int, samples:int) -> list:
        """
        Return an array of time values based on the timebase and number
        of samples

        Args:
            timebase (int): PicoScope timebase 
            samples (int): Number of samples captured

        Returns:
            list: List of time values in nano-seconds
        """
        interval = self.get_timebase(timebase, samples)['Interval(ns)']
        return [round(x*interval, 4) for x in range(samples)]
    
    def get_trigger_time_offset(self, time_unit: TIME_UNIT, segment_index: int = 0) -> int:
        """
        Get the trigger time offset for jitter correction in waveforms.

        Args:
            time_unit (TIME_UNITS): Unit in which the trigger time offset will be returned.
            segment_index (int, optional): The memory segment to query. Default is 0.

        Returns:
            int: Trigger time offset in specified units.

        Raises:
            PicoSDKException: If the function call fails or preconditions are not met.
        """
        time = ctypes.c_int64()
        self._call_attr_function(
            'GetTriggerTimeOffset',
            self.handle,
            ctypes.byref(time),
            PICO_TIME_UNIT[time_unit.name],
            segment_index
        )
        return time.value


    def get_trigger_info(
        self,
        first_segment_index: int = 0,
        segment_count: int = 1,
    ) -> typing.Union[PICO_TRIGGER_INFO, list[PICO_TRIGGER_INFO]]:
        """Retrieve trigger timing information for one or more segments.

        This method wraps the ``ps6000aGetTriggerInfo`` API call and returns
        one or more :class:`~pypicosdk.constants.PICO_TRIGGER_INFO` structures.
        Each structure exposes attributes such as ``status_``, ``triggerTime_``
        and ``timeUnits_`` (refer to :mod:`pypicosdk.constants` for the full
        list of fields).  The ``status_`` field is a
        :class:`~pypicosdk.constants.PICO_STATUS` bit field that may include
        flags like ``PICO_DEVICE_TIME_STAMP_RESET`` or
        ``PICO_TRIGGER_TIME_NOT_REQUESTED``. ``timeUnits_`` values are defined
        by :class:`~pypicosdk.constants.PICO_TIME_UNIT`.

        Args:
            first_segment_index: Index of the first memory segment to query.
            segment_count: Number of consecutive segments starting at
                ``first_segment_index``.

        Returns:
            If ``segment_count`` is ``1``, a single ``PICO_TRIGGER_INFO``
            instance is returned. Otherwise a list of ``PICO_TRIGGER_INFO``
            objects is provided.

        Raises:
            PicoSDKException: If the function call fails or preconditions are
                not met.
        """

        info_array = (PICO_TRIGGER_INFO * segment_count)()

        self._call_attr_function(
            "GetTriggerInfo",
            self.handle,
            ctypes.byref(info_array[0]),
            ctypes.c_uint64(first_segment_index),
            ctypes.c_uint64(segment_count),
        )

        if segment_count == 1:
            return info_array[0]
        return list(info_array)


    
    # Data conversion ADC/mV & ctypes/int 
    def mv_to_adc(self, mv:float, channel_range:int) -> int:
        """
        Converts a millivolt (mV) value to an ADC value based on the device's
        maximum ADC range.

        Args:
                mv (float): Voltage in millivolts to be converted.
                channel_range (int): Range of channel in millivolts i.e. 500 mV.

        Returns:
                int: ADC value corresponding to the input millivolt value.
        """
        channel_range_mv = RANGE_LIST[channel_range]
        return int((mv / channel_range_mv) * self.max_adc_value)
    
    def adc_to_mv(self, adc: int, channel_range: int):
        "Converts ADC value to mV - based on maximum ADC value"
        channel_range_mv = float(RANGE_LIST[channel_range])
        return (float(adc) / float(self.max_adc_value)) * channel_range_mv
    
    def buffer_adc_to_mv(self, buffer: list, channel: str) -> list:
        """Converts an ADC buffer list to mV list"""
        return [self.adc_to_mv(sample, self.range[channel]) for sample in buffer]
    
    def channels_buffer_adc_to_mv(self, channels_buffer: dict) -> dict:
        "Converts dict of multiple channels adc values to millivolts (mV)"
        for channel in channels_buffer:
            channels_buffer[channel] = self.buffer_adc_to_mv(channels_buffer[channel], channel)
        return channels_buffer
    
    def buffer_ctypes_to_list(self, ctypes_list):
        "Converts a ctype dataset into a python list of samples"
        return [sample for sample in ctypes_list]
    
    def channels_buffer_ctype_to_list(self, channels_buffer):
        "Takes a ctypes channel dictionary buffer and converts into a integer array."
        for channel in channels_buffer:
            channels_buffer[channel] = self.buffer_ctypes_to_list(channels_buffer[channel])
        return channels_buffer

    # Set methods for PicoScope configuration    
    def _change_power_source(self, state: POWER_SOURCE) -> 0:
        """
        Change the power source of a device to/from USB only or DC + USB.

        Args:
                state (POWER_SOURCE): Power source variable (i.e. POWER_SOURCE.SUPPLY_NOT_CONNECTED).
        """
        self._call_attr_function(
            'ChangePowerSource',
            self.handle,
            state
        )

    def _set_channel_on(self, channel, range, coupling=COUPLING.DC, offset=0.0, bandwidth=BANDWIDTH_CH.FULL):
        """Sets a channel to ON at a specified range (6000E)"""
        self.range[channel] = range
        attr_function = getattr(self.dll, self._unit_prefix_n + 'SetChannelOn')
        status = attr_function(
            self.handle,
            channel,
            coupling,
            range,
            ctypes.c_double(offset),
            bandwidth
        )
        return self._error_handler(status)
    
    def _set_channel_off(self, channel):
        """Sets a channel to OFF (6000E)"""
        attr_function = getattr(self.dll, self._unit_prefix_n + 'SetChannelOff')
        status = attr_function(
            self.handle, 
            channel
        )
        return self._error_handler(status)
    
    def _set_channel(self, channel, range, enabled=True, coupling=COUPLING.DC, offset=0.0):
        """Set a channel ON with a specified range (5000D)"""
        self.range[channel] = range
        status = self.dll.ps5000aSetChannel(
            self.handle,
            channel,
            enabled,
            coupling,
            range,
            ctypes.c_float(offset)
        )
        return self._error_handler(status)
    
    def set_simple_trigger(self, channel, threshold_mv, enable=True, direction=TRIGGER_DIR.RISING, delay=0, auto_trigger=0):
        """
        Sets up a simple trigger from a specified channel and threshold in mV

        Args:
            channel (int): The input channel to apply the trigger to.
            threshold_mv (float): Trigger threshold level in millivolts.
            enable (bool, optional): Enables or disables the trigger. 
            direction (TRIGGER_DIR, optional): Trigger direction (e.g., TRIGGER_DIR.RISING, TRIGGER_DIR.FALLING). 
            delay (int, optional): Delay in samples after the trigger condition is met before starting capture. 
            auto_trigger (int, optional): Timeout after which data capture proceeds even if no trigger occurs. 
        """
        if channel in self.range:
            threshold_adc = self.mv_to_adc(threshold_mv, self.range[channel])
        else:
            threshold_adc = int(threshold_mv)
        self._call_attr_function(
            'SetSimpleTrigger',
            self.handle,
            enable,
            channel,
            threshold_adc,
            direction,
            delay,
            auto_trigger
        )
    
    def set_data_buffer_for_enabled_channels():
        raise NotImplementedError("Method not yet available for this oscilloscope")
    
    def _set_data_buffer_ps5000a(self, channel, samples, segment=0, ratio_mode=0):
        """Set data buffer (5000D)"""
        buffer = (ctypes.c_int16 * samples)
        buffer = buffer()
        self._call_attr_function(
            'SetDataBuffer',
            self.handle,
            channel,
            ctypes.byref(buffer),
            samples,
            segment,
            ratio_mode
        )
        return buffer
    
    def _set_data_buffer_ps6000a(self, channel, samples, segment=0, 
                                 datatype=DATA_TYPE.INT16_T, ratio_mode=RATIO_MODE.RAW, 
                                 action=ACTION.CLEAR_ALL | ACTION.ADD) -> ctypes.Array:
        """
        Allocates and assigns a data buffer for a specified channel on the 6000A series.

        Args:
            channel (int): The channel to associate the buffer with (e.g., CHANNEL.A).
            samples (int): Number of samples to allocate in the buffer.
            segment (int, optional): Memory segment to use. 
            datatype (DATA_TYPE, optional): C data type for the buffer (e.g., INT16_T). 
            ratio_mode (RATIO_MODE, optional): Downsampling mode. 
            action (ACTION, optional): Action to apply to the data buffer (e.g., CLEAR_ALL | ADD).

        Returns:
            ctypes.Array: A ctypes array that will be populated with data during capture.

        Raises:
            PicoSDKException: If an unsupported data type is provided.
        """
        if datatype == DATA_TYPE.INT8_T:     buffer = (ctypes.c_int8 * samples)
        elif datatype == DATA_TYPE.INT16_T:  buffer = (ctypes.c_int16 * samples)
        elif datatype == DATA_TYPE.INT32_T:  buffer = (ctypes.c_int32 * samples)
        elif datatype == DATA_TYPE.INT64_T:  buffer = (ctypes.c_int64 * samples)
        elif datatype == DATA_TYPE.UINT32_T: buffer = (ctypes.c_uint32 * samples)
        else: raise PicoSDKException("Invalid datatype selected for buffer")

        buffer = buffer()
        
        self._call_attr_function(
            'SetDataBuffer',
            self.handle,
            channel,
            ctypes.byref(buffer),
            samples,
            datatype,
            segment,
            ratio_mode,
            action
        )
        return buffer
    
    # Run functions
    def run_block_capture(self, timebase, samples, pre_trig_percent=50, segment=0) -> int:
        """
        Runs a block capture using the specified timebase and number of samples.

        This sets up the PicoScope to begin collecting a block of data, divided into
        pre-trigger and post-trigger samples. It uses the PicoSDK `RunBlock` function.

        Args:
                timebase (int): Timebase value determining sample interval (refer to PicoSDK guide).
                samples (int): Total number of samples to capture.
                pre_trig_percent (int, optional): Percentage of samples to capture before the trigger. 
                segment (int, optional): Memory segment index to use.

        Returns:
                int: Estimated time (in milliseconds) the device will be busy capturing data.
        """

        pre_samples = int((samples * pre_trig_percent) / 100)
        post_samples = int(samples - pre_samples)
        time_indisposed_ms = ctypes.c_int32()
        self._call_attr_function(
            'RunBlock',
            self.handle,
            pre_samples,
            post_samples,
            timebase,
            ctypes.byref(time_indisposed_ms),
            segment,
            None,
            None
        )
        return time_indisposed_ms.value
    
    def get_enumerated_units(self) -> tuple[int, str, int]:
        """
        Returns count, serials and serial string length of a specific PicoScope unit.

        Returns:
            Number of devices of this type
            Comma separated string of all serials
            Length of string
        """
        string_buffer_length = 256
        count = ctypes.c_int16()
        serials = ctypes.create_string_buffer(string_buffer_length)
        serial_length = ctypes.c_int16(string_buffer_length)
        self._call_attr_function(
            'EnumerateUnits',
            ctypes.byref(count),
            ctypes.byref(serials),
            ctypes.byref(serial_length)
        )
        return count.value, serials.value.decode(), serial_length.value
    
    def get_values(self, samples, start_index=0, segment=0, ratio=0, ratio_mode=RATIO_MODE.RAW) -> int:
        """
        Retrieves a block of captured samples from the device once it's ready.
        If a channel goes over-range a warning will appear.

        This function should be called after confirming the device is ready using `is_ready()`.
        It invokes the underlying PicoSDK `GetValues` function to read the data into memory.

        Args:
                samples (int): Number of samples to retrieve.
                start_index (int, optional): Starting index in the buffer.
                segment (int, optional): Memory segment index to retrieve data from.
                ratio (int, optional): Downsampling ratio.
                ratio_mode (RATIO_MODE, optional): Ratio mode for downsampling. 

        Returns:
                int: Actual number of samples retrieved.
        """

        self.is_ready()
        total_samples = ctypes.c_uint32(samples)
        over_range = ctypes.c_int16()
        self._call_attr_function(
            'GetValues',
            self.handle, 
            start_index,
            ctypes.byref(total_samples),
            ratio,
            ratio_mode,
            segment,
            ctypes.byref(over_range)
        )
        self.over_range = over_range.value
        self.is_over_range()
        return total_samples.value

    def run_streaming(
        self,
        sample_interval: float,
        sample_interval_time_units: PICO_TIME_UNIT,
        max_pre_trigger_samples: int,
        max_post_trigger_samples: int,
        auto_stop: int = 1,
        down_sample_ratio: int = 1,
        down_sample_ratio_mode: int = RATIO_MODE.RAW,
    ) -> float:
        """
        Start streaming acquisition using ``RunStreaming``.

        Args:
            sample_interval (float): Requested time between samples.
            sample_interval_time_units (PICO_TIME_UNIT): Time units for
                ``sample_interval``. See :mod:`pypicosdk.constants`.
            max_pre_trigger_samples (int): Maximum number of pre-trigger
                samples to collect.
            max_post_trigger_samples (int): Maximum number of post-trigger
                samples to collect.
            auto_stop (int, optional): ``1`` to automatically stop once
                ``max_post_trigger_samples`` have been captured.
            down_sample_ratio (int, optional): Down-sampling ratio to apply.
            down_sample_ratio_mode (RATIO_MODE, optional): Down-sampling mode
                (for example, ``RATIO_MODE.RAW`` or ``RATIO_MODE.AVERAGE``).

        Returns:
            float: The actual sampling interval in the units specified by
            ``sample_interval_time_units``.
        """

        c_sample_interval = ctypes.c_double(sample_interval)
        self._call_attr_function(
            "RunStreaming",
            self.handle,
            ctypes.byref(c_sample_interval),
            sample_interval_time_units,
            ctypes.c_uint64(max_pre_trigger_samples),
            ctypes.c_uint64(max_post_trigger_samples),
            ctypes.c_int16(auto_stop),
            ctypes.c_uint64(down_sample_ratio),
            down_sample_ratio_mode,
        )
        return c_sample_interval.value

    def get_streaming_latest_values(
        self,
        streaming_data_info,
        trigger_info: PICO_STREAMING_DATA_TRIGGER_INFO,
    ) -> None:
        """Retrieve latest streaming values into provided buffers."""

        self._call_attr_function(
            "GetStreamingLatestValues",
            self.handle,
            streaming_data_info,
            ctypes.c_uint64(len(streaming_data_info)),
            ctypes.byref(trigger_info),
        )

    def no_of_streaming_values(self) -> int:
        """Return the number of samples currently available for streaming.

        Wraps the PicoSDK ``NoOfStreamingValues`` function to query how many
        values are ready to be retrieved from the driver's internal buffer.  See
        :mod:`pypicosdk.constants` for related streaming constants.

        Returns:
            int: Number of samples that can be read using
            :py:meth:`get_streaming_latest_values`.
        """

        values = ctypes.c_uint64()
        self._call_attr_function(
            "NoOfStreamingValues",
            self.handle,
            ctypes.byref(values),
        )
        return values.value
    
    def is_over_range(self) -> list:
        """
        Logs and prints a warning if any channel has been over range.

        Returns:
            list: List of channels that have been over range
        """

        over_range_channels = [CHANNEL_NAMES[i] for i in range(8) if self.over_range & (1 << i)]
    
        if over_range_channels:
            warnings.warn(
                f"Overrange detected on channels: {', '.join(over_range_channels)}.",
                OverrangeWarning
            )
        return over_range_channels
        
    
    def run_simple_block_capture(self) -> dict:
        raise NotImplementedError("This method is not yet implemented in this PicoScope")
    
    # Siggen Functions
    def _siggen_apply(self, enabled=1, sweep_enabled=0, trigger_enabled=0, 
                     auto_clock_optimise_enabled=0, override_auto_clock_prescale=0) -> dict:
        """
        Sets the signal generator running using parameters previously configured.

        Args:
                enabled (int, optional): SigGen Enabled, 
                sweep_enabled (int, optional): Sweep Enabled,
                trigger_enabled (int, optional): SigGen trigger enabled,
                auto_clock_optimise_enabled (int, optional): Auto Clock Optimisation,
                override_auto_clock_prescale (int, optional): Override Clock Prescale,

        Returns:
                dict: Returns dictionary of the actual achieved values.
        """
        c_frequency = ctypes.c_double()
        c_stop_freq = ctypes.c_double()
        c_freq_incr = ctypes.c_double()
        c_dwell_time = ctypes.c_double()
        self._call_attr_function(
            'SigGenApply',
            self.handle,
            enabled,
            sweep_enabled,
            trigger_enabled,
            auto_clock_optimise_enabled,
            override_auto_clock_prescale,
            ctypes.byref(c_frequency),
            ctypes.byref(c_stop_freq),
            ctypes.byref(c_freq_incr),
            ctypes.byref(c_dwell_time)
        )
        return {'Freq': c_frequency.value,
                'StopFreq': c_stop_freq.value,
                'FreqInc': c_freq_incr.value,
                'dwelltime': c_dwell_time.value}
    
    def _siggen_set_frequency(self, frequency:float) -> None:
        """
        Set frequency of SigGen in Hz.

        Args:
                frequency (int): Frequency in Hz.
        """   
        self._call_attr_function(
            'SigGenFrequency',
            self.handle,
            ctypes.c_double(frequency)
        )

    def _siggen_set_duty_cycle(self, duty:float) -> None:
        """
        Set duty cycle of SigGen in percentage

        Args:
                Duty cycle (int): Duty cycle in %.
        """   
        self._call_attr_function(
            'SigGenWaveformDutyCycle',
            self.handle,
            ctypes.c_double(duty)
        )
    
    def _siggen_set_range(self, pk2pk:float, offset:float=0.0):
        """
        Set mV range of SigGen (6000A).

        Args:
                pk2pk (int): Peak to peak of signal in volts (V).
                offset (int, optional): Offset of signal in volts (V).
        """      
        self._call_attr_function(
            'SigGenRange',
            self.handle,
            ctypes.c_double(pk2pk),
            ctypes.c_double(offset)
        )
    
    def _siggen_set_waveform(self, wave_type: WAVEFORM):
        """
        Set waveform type for SigGen (6000A).

        Args:
                wave_type (WAVEFORM): Waveform type i.e. WAVEFORM.SINE.
        """
        self._call_attr_function(
            'SigGenWaveform',
            self.handle,
            wave_type,
            None,
            None
        )

    def set_siggen(self, *args):
        raise NotImplementedError("Method not yet available for this oscilloscope")



class ps6000a(PicoScopeBase):
    """PicoScope 6000 (A) API specific functions"""
    def __init__(self, *args, **kwargs):
        super().__init__("ps6000a", *args, **kwargs)


    def open_unit(self, serial_number:str=None, resolution:RESOLUTION = 0) -> None:
        """
        Open PicoScope unit.

        Args:
                serial_number (str, optional): Serial number of device.
                resolution (RESOLUTION, optional): Resolution of device.
        """
        super()._open_unit(serial_number, resolution)
        self.min_adc_value, self.max_adc_value =super()._get_adc_limits()
    
    def get_timebase(self, timebase:int, samples:int, segment:int=0) -> None:
        """
        This function calculates the sampling rate and maximum number of 
        samples for a given timebase under the specified conditions.

        Args:
                timebase (int): Selected timebase multiplier (refer to programmer's guide).
                samples (int): Number of samples.
                segment (int, optional): The index of the memory segment to use.

        Returns:
                dict: Returns interval (ns) and max samples as a dictionary.
        """

        return super()._get_timebase(timebase, samples, segment)
    
    def set_channel(self, channel:CHANNEL, range:RANGE, enabled=True, coupling:COUPLING=COUPLING.DC, 
                    offset:float=0.0, bandwidth=BANDWIDTH_CH.FULL) -> None:
        """
        Enable/disable a channel and specify certain variables i.e. range, coupling, offset, etc.
        
        For the ps6000a drivers, this combines _set_channel_on/off to a single function. 
        Set channel on/off by adding enabled=True/False

        Args:
                channel (CHANNEL): Channel to setup.
                range (RANGE): Voltage range of channel.
                enabled (bool, optional): Enable or disable channel.
                coupling (COUPLING, optional): AC/DC/DC 50 Ohm coupling of selected channel.
                offset (int, optional): Analog offset in volts (V) of selected channel.
                bandwidth (BANDWIDTH_CH, optional): Bandwidth of channel (selected models).
        """

        if enabled:
            super()._set_channel_on(channel, range, coupling, offset, bandwidth)
        else:
            super()._set_channel_off(channel)

    def set_digital_port_on(
        self,
        port: DIGITAL_PORT,
        logic_threshold_level: list[int],
        hysteresis: DIGITAL_PORT_HYSTERESIS,
    ) -> None:
        """Enable a digital port using ``ps6000aSetDigitalPortOn``.

        Args:
            port: Digital port to enable.
            logic_threshold_level: Threshold level for each pin in millivolts.
            hysteresis: Hysteresis level applied to all pins.
        """

        level_array = (ctypes.c_int16 * len(logic_threshold_level))(
            *logic_threshold_level
        )

        self._call_attr_function(
            "SetDigitalPortOn",
            self.handle,
            port,
            level_array,
            len(logic_threshold_level),
            hysteresis,
        )

    def set_digital_port_off(self, port: DIGITAL_PORT) -> None:
        """Disable a digital port using ``ps6000aSetDigitalPortOff``."""

        self._call_attr_function(
            "SetDigitalPortOff",
            self.handle,
            port,
        )

    def set_aux_io_mode(self, mode: AUXIO_MODE) -> None:
<<<<<<< HEAD
        """Configure the AUX IO connector using ``ps6000aSetAuxIoMode``.

        Args:
            mode: Requested AUXIO mode from :class:`~pypicosdk.constants.AUXIO_MODE`.
        """
=======
        """Configure the AUX IO connector using ``ps6000aSetAuxIoMode``."""
>>>>>>> d248587f

        self._call_attr_function(
            "SetAuxIoMode",
            self.handle,
            mode,
        )

    def set_simple_trigger(self, channel, threshold_mv, enable=True, direction=TRIGGER_DIR.RISING, delay=0, auto_trigger_ms=5_000):
        """
        Sets up a simple trigger from a specified channel and threshold in mV

        Args:
            channel (int): The input channel to apply the trigger to.
            threshold_mv (float): Trigger threshold level in millivolts.
            enable (bool, optional): Enables or disables the trigger. 
            direction (TRIGGER_DIR, optional): Trigger direction (e.g., TRIGGER_DIR.RISING, TRIGGER_DIR.FALLING). 
            delay (int, optional): Delay in samples after the trigger condition is met before starting capture. 
            auto_trigger_ms (int, optional): Timeout in milliseconds after which data capture proceeds even if no trigger occurs. 
        """
        auto_trigger_us = auto_trigger_ms * 1000
        return super().set_simple_trigger(channel, threshold_mv, enable, direction, delay, auto_trigger_us)
    
    def set_data_buffer(self, channel:CHANNEL, samples:int, segment:int=0, datatype:DATA_TYPE=DATA_TYPE.INT16_T, 
                        ratio_mode:RATIO_MODE=RATIO_MODE.RAW, action:ACTION=ACTION.CLEAR_ALL | ACTION.ADD) -> ctypes.Array:
        """
        Tells the driver where to store the data that will be populated when get_values() is called.
        This function works on a single buffer. For aggregation mode, call set_data_buffers instead.

        Args:
                channel (CHANNEL): Channel you want to use with the buffer.
                samples (int): Number of samples/length of the buffer.
                segment (int, optional): Location of the buffer.
                datatype (DATATYPE, optional): C datatype of the data.
                ratio_mode (RATIO_MODE, optional): Down-sampling mode.
                action (ACTION, optional): Method to use when creating a buffer.

        Returns:
                ctypes.Array: Array that will be populated when get_values() is called.
        """
        return super()._set_data_buffer_ps6000a(channel, samples, segment, datatype, ratio_mode, action)
    
    def set_data_buffer_for_enabled_channels(self, samples:int, segment:int=0, datatype=DATA_TYPE.INT16_T, 
                                             ratio_mode=RATIO_MODE.RAW) -> dict:
        """
        Sets data buffers for enabled channels set by picosdk.set_channel()

        Args:
            samples (int): The sample buffer or size to allocate.
            segment (int): The memory segment index.
            datatype (DATA_TYPE): The data type used for the buffer.
            ratio_mode (RATIO_MODE): The ratio mode (e.g., RAW, AVERAGE).

        Returns:
            dict: A dictionary mapping each channel to its associated data buffer.
        """
        # Clear the buffer
        super()._set_data_buffer_ps6000a(0, 0, 0, 0, 0, ACTION.CLEAR_ALL)
        channels_buffer = {}
        for channel in self.range:
            channels_buffer[channel] = super()._set_data_buffer_ps6000a(channel, samples, segment, datatype, ratio_mode, action=ACTION.ADD)
        return channels_buffer
    
    def set_siggen(self, frequency:float, pk2pk:float, wave_type:WAVEFORM, offset:float=0.0, duty:float=50) -> dict:
        """Configures and applies the signal generator settings.

        Sets up the signal generator with the specified waveform type, frequency,
        amplitude (peak-to-peak), offset, and duty cycle.

        Args:
            frequency (float): Signal frequency in hertz (Hz).
            pk2pk (float): Peak-to-peak voltage in volts (V).
            wave_type (WAVEFORM): Waveform type (e.g., WAVEFORM.SINE, WAVEFORM.SQUARE).
            offset (float, optional): Voltage offset in volts (V).
            duty (int or float, optional): Duty cycle as a percentage (0–100).

        Returns:
            dict: Returns dictionary of the actual achieved values.
        """
        self._siggen_set_waveform(wave_type)
        self._siggen_set_range(pk2pk, offset)
        self._siggen_set_frequency(frequency)
        self._siggen_set_duty_cycle(duty)
        return self._siggen_apply()
    
    def run_simple_block_capture(self, timebase:int, samples:int, segment=0, start_index=0, datatype=DATA_TYPE.INT16_T, ratio=0,
                         ratio_mode=RATIO_MODE.RAW, pre_trig_percent=50) -> tuple[dict, list]:
        """
        Performs a complete single block capture using current channel and trigger configuration.

        This function sets up data buffers for all enabled channels, starts a block capture,
        and retrieves the values once the device is ready. It is a simplified interface 
        for common block capture use cases.

        Args:
            timebase (int): Timebase value determining the sample interval (refer to PicoSDK guide).
            samples (int): Total number of samples to capture.
            segment (int, optional): Memory segment index to use.
            start_index (int, optional): Starting index in the buffer.
            datatype (DATA_TYPE, optional): Data type to use for the capture buffer.
            ratio (int, optional): Downsampling ratio.
            ratio_mode (RATIO_MODE, optional): Downsampling mode.
            pre_trig_percent (int, optional): Percentage of samples to capture before the trigger.

        Returns:
            dict: A dictionary mapping each enabled channel to its corresponding data buffer.
            list: Time axis (x-axis) list of timestamps for the sample data

        Examples:
            >>> scope.set_channel(CHANNEL.A, RANGE.V1)
            >>> scope.set_simple_trigger(CHANNEL.A, threshold_mv=500)
            >>> buffers = scope.run_simple_block_capture(timebase=3, samples=1000)
        """
        # Setup data buffer for enabled channels
        channels_buffer = self.set_data_buffer_for_enabled_channels(samples, segment, datatype, ratio_mode)

        # Start block capture
        self.run_block_capture(timebase, samples, pre_trig_percent, segment)

        # Get values from PicoScope (returning actual samples for time_axis)
        actual_samples = self.get_values(samples, start_index, segment, ratio, ratio_mode)

        # Convert from ADC to mV values
        channels_buffer = self.channels_buffer_adc_to_mv(channels_buffer)

        # Generate the time axis based on actual samples and timebase
        time_axis = self.get_time_axis(timebase, actual_samples)

        return channels_buffer, time_axis

    def run_simple_streaming_capture(
        self,
        sample_interval: float,
        sample_interval_time_units: PICO_TIME_UNIT,
        samples: int,
        auto_stop: bool = True,
        datatype: DATA_TYPE = DATA_TYPE.INT16_T,
        ratio_mode: int = RATIO_MODE.RAW,
    ) -> tuple[dict, list]:
        """Perform a simple streaming capture and return buffers and time axis.

        Args:
            sample_interval (float): Desired sample interval.
            sample_interval_time_units (PICO_TIME_UNIT): Units for ``sample_interval``.
            samples (int): Number of samples to capture.
            auto_stop (bool, optional): Stop automatically once ``samples`` have been collected.
            datatype (DATA_TYPE, optional): Data type used for the capture buffer.
            ratio_mode (RATIO_MODE, optional): Downsampling mode.

        Returns:
            tuple[dict, list]: Dictionary of channel buffers (in mV) and the time axis in seconds.
        """
        channels_buffer = self.set_data_buffer_for_enabled_channels(samples, 0, datatype, ratio_mode)

        actual_interval = self.run_streaming(
            sample_interval,
            sample_interval_time_units,
            0,
            samples,
            int(auto_stop),
            1,
            ratio_mode,
        )

        collected = 0
        trigger_info = PICO_STREAMING_DATA_TRIGGER_INFO()

        while collected < samples:
            to_read = samples - collected
            data_array = (PICO_STREAMING_DATA_INFO * len(channels_buffer))()
            for idx, ch in enumerate(channels_buffer):
                data_array[idx].channel_ = ch
                data_array[idx].mode_ = ratio_mode
                data_array[idx].type_ = datatype
                data_array[idx].noOfSamples_ = to_read
                data_array[idx].bufferIndex_ = collected
                data_array[idx].startIndex_ = collected
                data_array[idx].overflow_ = 0

            self.get_streaming_latest_values(data_array, trigger_info)
            collected += data_array[0].noOfSamples_

            if collected == 0:
                time.sleep(0.01)

            if auto_stop and trigger_info.autoStop_:
                break

        channels_buffer = self.channels_buffer_adc_to_mv(channels_buffer)

        seconds_per_sample = {
            PICO_TIME_UNIT.FS: 1e-15,
            PICO_TIME_UNIT.PS: 1e-12,
            PICO_TIME_UNIT.NS: 1e-9,
            PICO_TIME_UNIT.US: 1e-6,
            PICO_TIME_UNIT.MS: 1e-3,
            PICO_TIME_UNIT.S: 1,
        }[sample_interval_time_units] * actual_interval

        time_axis = [n * seconds_per_sample for n in range(collected)]

        return channels_buffer, time_axis
    
class ps5000a(PicoScopeBase):
    def __init__(self, *args, **kwargs):
        super().__init__("ps5000a", *args, **kwargs)

    def open_unit(self, serial_number=None, resolution=RESOLUTION):
        status = super()._open_unit(serial_number, resolution)
        self.max_adc_value = super()._get_maximum_adc_value()
        return status

    def set_channel(self, channel, range, enabled=True, coupling=COUPLING.DC, offset=0):
        return super()._set_channel(channel, range, enabled, coupling, offset)
    
    def get_timebase(self, timebase, samples, segment=0):
        return super()._get_timebase_2(timebase, samples, segment)
    
    def set_simple_trigger(self, channel, threshold_mv, enable=True, direction=TRIGGER_DIR.RISING, delay=0, auto_trigger_ms=5000):
        """
        Sets up a simple trigger from a specified channel and threshold in mV

        Args:
            channel (int): The input channel to apply the trigger to.
            threshold_mv (float): Trigger threshold level in millivolts.
            enable (bool, optional): Enables or disables the trigger. 
            direction (TRIGGER_DIR, optional): Trigger direction (e.g., TRIGGER_DIR.RISING, TRIGGER_DIR.FALLING). 
            delay (int, optional): Delay in samples after the trigger condition is met before starting capture. 
            auto_trigger_ms (int, optional): Timeout in milliseconds after which data capture proceeds even if no trigger occurs. 
        """
        return super().set_simple_trigger(channel, threshold_mv, enable, direction, delay, auto_trigger_ms)
    
    def set_data_buffer(self, channel, samples, segment=0, ratio_mode=0):
        return super()._set_data_buffer_ps5000a(channel, samples, segment, ratio_mode)
    
    def set_data_buffer_for_enabled_channels(self, samples, segment=0, ratio_mode=0):
        channels_buffer = {}
        for channel in self.range:
            channels_buffer[channel] = super()._set_data_buffer_ps5000a(channel, samples, segment, ratio_mode)
        return channels_buffer
    
    def change_power_source(self, state):
        return super()._change_power_source(state)<|MERGE_RESOLUTION|>--- conflicted
+++ resolved
@@ -1081,15 +1081,12 @@
         )
 
     def set_aux_io_mode(self, mode: AUXIO_MODE) -> None:
-<<<<<<< HEAD
+
         """Configure the AUX IO connector using ``ps6000aSetAuxIoMode``.
 
         Args:
             mode: Requested AUXIO mode from :class:`~pypicosdk.constants.AUXIO_MODE`.
         """
-=======
-        """Configure the AUX IO connector using ``ps6000aSetAuxIoMode``."""
->>>>>>> d248587f
 
         self._call_attr_function(
             "SetAuxIoMode",
