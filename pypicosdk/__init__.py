<<<<<<< HEAD
from . import base as _base
from . import ps6000a as _ps6000a
from . import pypicosdk as _pypicosdk

from .base import *
from .ps6000a import *
from .pypicosdk import *

__all__ = _base.__all__ + _ps6000a.__all__ + _pypicosdk.__all__
=======
"""Public package interface for :mod:`pypicosdk`."""

# Import the implementation module under an internal name so we can
# reference its ``__all__`` attribute for static type checkers like Pylance.
from . import pypicosdk as _impl

# Re-export everything defined in ``pypicosdk`` for backwards compatibility.
from .pypicosdk import *

# Expose the full list of public names for static analysers.
__all__ = _impl.__all__
>>>>>>> 157abab6
<|MERGE_RESOLUTION|>--- conflicted
+++ resolved
@@ -1,14 +1,3 @@
-<<<<<<< HEAD
-from . import base as _base
-from . import ps6000a as _ps6000a
-from . import pypicosdk as _pypicosdk
-
-from .base import *
-from .ps6000a import *
-from .pypicosdk import *
-
-__all__ = _base.__all__ + _ps6000a.__all__ + _pypicosdk.__all__
-=======
 """Public package interface for :mod:`pypicosdk`."""
 
 # Import the implementation module under an internal name so we can
@@ -19,5 +8,4 @@
 from .pypicosdk import *
 
 # Expose the full list of public names for static analysers.
-__all__ = _impl.__all__
->>>>>>> 157abab6
+__all__ = _impl.__all__