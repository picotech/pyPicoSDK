<<<<<<< HEAD
"""Copyright (C) 2025-2025 Pico Technology Ltd. See LICENSE file for terms."""

=======
# flake8: noqa
# pylint: skip-file
>>>>>>> cf13c7d3
import ctypes
from typing import override, Literal
import json
from warnings import warn

from ._classes._channel_class import ChannelClass
from . import constants as cst
from .constants import *
from .constants import (
    TIME_UNIT
)
from . import common as cmn
from .common import PicoSDKException
from .base import PicoScopeBase
from .shared.ps6000a_psospa import shared_ps6000a_psospa

class psospa(PicoScopeBase, shared_ps6000a_psospa):
    """PicoScope OSP (A) API specific functions"""

    @override
    def __init__(self, *args, **kwargs):
        super().__init__("psospa", *args, **kwargs)

    @override
    def open_unit(self, serial_number:str=None, resolution:RESOLUTION | resolution_literal=0) -> PICO_USB_POWER_DETAILS:
        """
        Opens a connection to a PicoScope unit and retrieves USB power details.

        Args:
            serial_number (str, optional):
                Serial number of the specific PicoScope unit to open (e.g., "JR628/0017").
                If None, the first available unit is opened.
            resolution (RESOLUTION | resolution_literal, optional):
                The desired device resolution. Can be a RESOLUTION enum or literal integer.
                Defaults to 0.

        Returns:
            A structure containing USB power information of the opened device.
        """
        # If using Literals, convert to int
        if resolution in resolution_map:
            resolution = resolution_map[resolution]

        if serial_number is not None:
            serial_number = serial_number.encode()

        usb_power_struct = PICO_USB_POWER_DETAILS()

        self._call_attr_function(
            'OpenUnit',
            ctypes.byref(self.handle),
            serial_number,
            resolution,
            ctypes.byref(usb_power_struct)
        )
        self.resolution = resolution
        self.set_all_channels_off()
        self.min_adc_value, self.max_adc_value =super().get_adc_limits()
        self.n_channels = self.get_variant_details()['NumberOfAnalogueChannels']

        return usb_power_struct

    @override
    def set_channel_on(
        self,
<<<<<<< HEAD
        channel:CHANNEL,
        range:RANGE,
        coupling:COUPLING=COUPLING.DC,
        offset:float=0,
        bandwidth:BANDWIDTH_CH=BANDWIDTH_CH.FULL,
        range_type:PICO_PROBE_RANGE_INFO=PICO_PROBE_RANGE_INFO.X1_PROBE_NV
=======
        channel: CHANNEL,
        range: RANGE,
        coupling: COUPLING = COUPLING.DC,
        offset: float = 0,
        bandwidth: BANDWIDTH_CH = BANDWIDTH_CH.FULL,
        range_type: PICO_PROBE_RANGE_INFO = PICO_PROBE_RANGE_INFO.X1_PROBE_NV,
        probe_scale: float = 1.0,
>>>>>>> cf13c7d3
        ) -> int:
        """
        Enable and configure a specific channel on the device with given parameters.

        Args:
            channel (CHANNEL):
                The channel to enable (e.g., CHANNEL.A, CHANNEL.B).
            range (RANGE):
                The input voltage range to set for the channel.
            coupling (COUPLING, optional):
                The coupling mode to use (e.g., DC, AC). Defaults to DC.
            offset (float, optional):
                DC offset to apply to the channel input, in volts. Defaults to 0.
            bandwidth (BANDWIDTH_CH, optional):
                Bandwidth limit setting for the channel. Defaults to full bandwidth.
            range_type (PICO_PROBE_RANGE_INFO, optional):
                Specifies the probe range type. Defaults to X1 probe (no attenuation).
            probe_scale (float, optional): Probe attenuation factor e.g. 10 for x10 probe.
                    Default value of 1.0 (x1).
        """
        if probe_scale != 1:
            warn(
                f'Ensure selected channel range of {cst.range_literal.__args__[range]} ' +
                f'accounts for attenuation of x{probe_scale} at scope input',
                cmn.ProbeScaleWarning)

        self.channel_db[channel] = ChannelClass(ch_range=range, probe_scale=probe_scale)

        range_max = ctypes.c_int64(RANGE_LIST[range] * 1_000_000)
        range_min = ctypes.c_int64(-range_max.value)

        status = self._call_attr_function(
            'SetChannelOn',
            self.handle,
            channel,
            coupling,
            range_min,
            range_max,
            range_type,
            ctypes.c_double(offset),
            bandwidth
        )
        return status

    @override
    def get_nearest_sampling_interval(self, interval_s:float, round_faster:int=True) -> dict:
        """
        Calculate the nearest valid sampling interval supported by the device.

        Args:
            interval_s (float): Desired sampling interval in seconds.
            round_faster (int, optional): If non-zero (True), rounds the sampling
                interval to the nearest interval that is equal to or faster (shorter)
                than requested.
                If zero (False), rounds to the nearest interval equal to or slower.
                Defaults to True.

        Returns:
            dict:
                Dictionary containing:
                - "timebase" (int): The device timebase value corresponding to
                the nearest supported sampling interval.
        """
        timebase = ctypes.c_uint32()
        time_interval = ctypes.c_double()
        self._call_attr_function(
            'NearestSampleIntervalStateless',
            self.handle,
            self._get_enabled_channel_flags(),
            ctypes.c_double(interval_s),
            ctypes.c_uint8(round_faster),
            self.resolution,
            ctypes.byref(timebase),
            ctypes.byref(time_interval),
        )
        return {"timebase": timebase.value,
                "actual_sample_interval": (timebase.value / TIME_UNIT.PS)}

    def get_scaling_values(self, n_channels: int = 8) -> list[PICO_SCALING_FACTORS_VALUES]:
        """Return probe scaling factors for each channel.
        Args:
            n_channels: Number of channel entries to retrieve.
        Returns:
            list[PICO_SCALING_FACTORS_VALUES]: Scaling factors for ``n_channels`` channels.
        """

        array_type = PICO_SCALING_FACTORS_VALUES * n_channels
        values = array_type()
        self._call_attr_function(
            "GetScalingValues",
            self.handle,
            values,
            ctypes.c_int16(n_channels),
        )
        return list(values)

    def get_variant_details(
            self,
            variant_name:str|None|Literal["all-series"] = None,
            buffer_size:int=32768,
            style:Literal["json", "schema"]="json",
        ) -> dict:
        """
        Retrieve detailed variant information from the device and return it in a specified style.

        Args:
            variant_name (str | None | Literal["all-series"], optional):
                The variant to query.
                - If None, uses the connected device's variant name from
                `get_unit_info(UNIT_INFO.PICO_VARIANT_INFO)`.
                - If "all-series", retrieves information for all supported device variants.
            buffer_size (int, optional):
                Initial size in bytes of the buffer allocated to receive the JSON output.
                Defaults to 32,768 bytes. Increase if the output is unexpectedly truncated.
            style (Literal["json", "schema"], optional):
                Specifies the format of the returned data.
                - "json" returns variant details as JSON data.
                - "schema" returns the JSON schema describing the data structure.
                Defaults to "json".

        Returns:
            dict | list:
                Parsed JSON data representing the variant details or schema,
                depending on the chosen style.
        """
        buffer = ctypes.create_string_buffer(buffer_size)
        buffer_size = ctypes.c_int32(buffer_size)
        if variant_name is None:
            variant_name = self.get_unit_info(UNIT_INFO.PICO_VARIANT_INFO).encode()
        else:
            variant_name = variant_name.encode()

        status = self._call_attr_function(
            "GetVariantDetails",
            variant_name,
            len(variant_name),
            ctypes.byref(buffer),
            ctypes.byref(buffer_size),
            {"json": 0, "schema": 1}[style],
        )
        return json.loads(buffer.value.decode())

    def set_led_brightness(self, brightness:int) -> None:
        """
        Set the brightness of all configurable LEDs.

        It will not take affect until one of the following
        functions are ran:
         - run_block_capture()
         - run_streaming()
         - set_aux_io_mode()
         - siggen_apply()

        Args:
            brightness (int): Brightness percentage [0 - 100]
        """
        self._call_attr_function(
            'SetLedBrightness',
            self.handle,
            brightness,
        )

    def set_all_led_colours(self, hue:int|led_colours_l, saturation:int=100) -> None:
        """
        Sets all LED's on the PicoScope to a single colour

        Args:
            hue (int | str): Colour as a hue in [0-359] or a
                basic colour from the following:
                ['red', 'green', 'blue', 'yellow', 'pink']

            saturation (int, optional): Saturation of the colour [0-100]. Defaults to 100.
        """
        led_list = list(led_channel_m.keys())
        led_list = led_list[:self.n_channels] + led_list[-2:]
        self.set_led_colours(led_list, [hue] * len(led_list), [saturation] * len(led_list))

    def set_led_colours(
            self,
            led:led_channel_l | list[led_channel_l],
            hue:int | led_colours_l | list[int] | list[led_colours_l],
            saturation:int | list[int]
        ) -> None:
        """Sets the colour of the selected LED using HUE and Saturation

        It will not take affect until one of the following
        functions are ran:
         - run_block_capture()
         - run_streaming()
         - set_aux_io_mode()
         - siggen_apply()

        Args:
            led (str|list[str]): The selected LED. Must be one or a list of these values:
                `'A'`, `'B'`, `'C'`, `'D'`, `'E'`, `'F'`, `'G'`, `'H'`, `'AWG'`, `'AUX'`.
            hue (int|list[int]): Colour as a hue in [0-359] or a
                basic colour from the following:
                ['red', 'green', 'blue', 'yellow', 'pink']
            saturation (int|list[int]): Saturation of the LED, [0-100].
        """
        # if isinstance(hue, str):
        #     hue = led_colours_m[hue]

        if not isinstance(led, list):
            led = [led]
            hue = [hue]
            saturation = [saturation]

        if isinstance(hue[0], str):
            hue = [led_colours_m[i] for i in hue]

        array_len = len(led)
        array_struct = (PICO_LED_COLOUR_PROPERTIES * array_len)()

        for i in range(array_len):
            array_struct[i] = PICO_LED_COLOUR_PROPERTIES(
                led_channel_m[led[i]],
                hue[i],
                saturation[i]
            )

        self._call_attr_function(
            "SetLedColours",
            self.handle,
            ctypes.byref(array_struct),
            array_len,
        )

    def set_all_led_states(self,state:str|led_state_l):
        """
        Sets the state of all LED's on the PicoScope.

        Args:
            state (str): ['auto', 'on', 'off']
        """
        led_list = list(led_channel_m.keys())
        led_list = led_list[:self.n_channels] + led_list[-2:]
        self.set_led_states(led_list, [state] * len(led_list))

    def set_led_states(self, led:str|led_channel_l|list[led_channel_l], state:str|led_state_l|list[led_state_l]):
        """
        Sets the state for a selected LED. Between default behaviour (auto),
        on or off.

        Args:
            led (str): The selected LED. Must be one of these values:
                `'A'`, `'B'`, `'C'`, `'D'`, `'E'`, `'F'`, `'G'`, `'H'`, `'AWG'`, `'AUX'`.
            state (str): State of selected LED: `'auto'`, `'off'`, `'on'`.
        """
        if not isinstance(led, list):
            led = [led]
            state = [state]

        array_len = len(led)
        array_struct = (PICO_LED_STATE_PROPERTIES * array_len)()

        for i in range(array_len):
            array_struct[i] = PICO_LED_STATE_PROPERTIES(
                led_channel_m[led[i]],
                led_state_m[state[i]]
            )

        self._call_attr_function(
            'SetLedStates',
            self.handle,
            ctypes.byref(array_struct),
            ctypes.c_uint32(array_len)
        )<|MERGE_RESOLUTION|>--- conflicted
+++ resolved
@@ -1,10 +1,7 @@
-<<<<<<< HEAD
 """Copyright (C) 2025-2025 Pico Technology Ltd. See LICENSE file for terms."""
 
-=======
 # flake8: noqa
 # pylint: skip-file
->>>>>>> cf13c7d3
 import ctypes
 from typing import override, Literal
 import json
@@ -57,6 +54,7 @@
             'OpenUnit',
             ctypes.byref(self.handle),
             serial_number,
+            serial_number,
             resolution,
             ctypes.byref(usb_power_struct)
         )
@@ -70,14 +68,6 @@
     @override
     def set_channel_on(
         self,
-<<<<<<< HEAD
-        channel:CHANNEL,
-        range:RANGE,
-        coupling:COUPLING=COUPLING.DC,
-        offset:float=0,
-        bandwidth:BANDWIDTH_CH=BANDWIDTH_CH.FULL,
-        range_type:PICO_PROBE_RANGE_INFO=PICO_PROBE_RANGE_INFO.X1_PROBE_NV
-=======
         channel: CHANNEL,
         range: RANGE,
         coupling: COUPLING = COUPLING.DC,
@@ -85,7 +75,6 @@
         bandwidth: BANDWIDTH_CH = BANDWIDTH_CH.FULL,
         range_type: PICO_PROBE_RANGE_INFO = PICO_PROBE_RANGE_INFO.X1_PROBE_NV,
         probe_scale: float = 1.0,
->>>>>>> cf13c7d3
         ) -> int:
         """
         Enable and configure a specific channel on the device with given parameters.
@@ -130,6 +119,7 @@
         )
         return status
 
+
     @override
     def get_nearest_sampling_interval(self, interval_s:float, round_faster:int=True) -> dict:
         """
@@ -137,6 +127,8 @@
 
         Args:
             interval_s (float): Desired sampling interval in seconds.
+            round_faster (int, optional): If non-zero (True), rounds the sampling
+                interval to the nearest interval that is equal to or faster (shorter)
             round_faster (int, optional): If non-zero (True), rounds the sampling
                 interval to the nearest interval that is equal to or faster (shorter)
                 than requested.
@@ -183,6 +175,8 @@
         return list(values)
 
     def get_variant_details(
+            self,
+            variant_name:str|None|Literal["all-series"] = None,
             self,
             variant_name:str|None|Literal["all-series"] = None,
             buffer_size:int=32768,
@@ -231,7 +225,9 @@
     def set_led_brightness(self, brightness:int) -> None:
         """
         Set the brightness of all configurable LEDs.
-
+        Set the brightness of all configurable LEDs.
+
+        It will not take affect until one of the following
         It will not take affect until one of the following
         functions are ran:
          - run_block_capture()
@@ -254,6 +250,7 @@
 
         Args:
             hue (int | str): Colour as a hue in [0-359] or a
+            hue (int | str): Colour as a hue in [0-359] or a
                 basic colour from the following:
                 ['red', 'green', 'blue', 'yellow', 'pink']
 
@@ -264,6 +261,9 @@
         self.set_led_colours(led_list, [hue] * len(led_list), [saturation] * len(led_list))
 
     def set_led_colours(
+            self,
+            led:led_channel_l | list[led_channel_l],
+            hue:int | led_colours_l | list[int] | list[led_colours_l],
             self,
             led:led_channel_l | list[led_channel_l],
             hue:int | led_colours_l | list[int] | list[led_colours_l],
@@ -272,6 +272,7 @@
         """Sets the colour of the selected LED using HUE and Saturation
 
         It will not take affect until one of the following
+        It will not take affect until one of the following
         functions are ran:
          - run_block_capture()
          - run_streaming()
@@ -282,6 +283,7 @@
             led (str|list[str]): The selected LED. Must be one or a list of these values:
                 `'A'`, `'B'`, `'C'`, `'D'`, `'E'`, `'F'`, `'G'`, `'H'`, `'AWG'`, `'AUX'`.
             hue (int|list[int]): Colour as a hue in [0-359] or a
+            hue (int|list[int]): Colour as a hue in [0-359] or a
                 basic colour from the following:
                 ['red', 'green', 'blue', 'yellow', 'pink']
             saturation (int|list[int]): Saturation of the LED, [0-100].
@@ -293,6 +295,7 @@
             led = [led]
             hue = [hue]
             saturation = [saturation]
+
 
         if isinstance(hue[0], str):
             hue = [led_colours_m[i] for i in hue]
@@ -314,6 +317,7 @@
             array_len,
         )
 
+
     def set_all_led_states(self,state:str|led_state_l):
         """
         Sets the state of all LED's on the PicoScope.
@@ -329,6 +333,7 @@
         """
         Sets the state for a selected LED. Between default behaviour (auto),
         on or off.
+
 
         Args:
             led (str): The selected LED. Must be one of these values:
@@ -352,5 +357,6 @@
             'SetLedStates',
             self.handle,
             ctypes.byref(array_struct),
+            ctypes.byref(array_struct),
             ctypes.c_uint32(array_len)
         )