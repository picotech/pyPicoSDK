"""
Copyright (C) 2025-2025 Pico Technology Ltd. See LICENSE file for terms.
"""

# flake8: noqa
# pylint: skip-file
import ctypes
import os
import platform
import warnings

import numpy as np
import numpy.ctypeslib as npc

from ._classes._channel_class import ChannelClass
from .error_list import ERROR_STRING
from .constants import *
from . import constants as cst
from .constants import (
    CHANNEL,
    RANGE,
    RANGE_LIST,
    range_literal,
    OutputUnitV_L,
    OutputUnitV_M,
    _StandardPicoConv,
)
from .common import *
from .common import (
    _get_literal,
    ProbeScaleWarning
)
from ._classes import _general


class PicoScopeBase:
    """PicoScope base class including common SDK and python modules and functions"""
    # Class Functions
    def __init__(self, dll_name, *args, **kwargs):
        # Pytest override
        self._pytest = "pytest" in args

        # Setup DLL location per device
        if self._pytest:
            self.dll = None
        else:
            # Determine file extension and naming convention based on OS
            system = platform.system()
            if system == "Windows":
                lib_name = dll_name + ".dll"
            elif system == "Linux":
                lib_name = "lib" + dll_name + ".so"
            elif system == "Darwin":
                lib_name = "lib" + dll_name + ".dylib"
            else:
                lib_name = "lib" + dll_name + ".so"  # Default to Unix-like naming

            self.dll = ctypes.CDLL(os.path.join(_get_lib_path(), lib_name))
        self._unit_prefix_n = dll_name

        # Setup class variables
        self.handle = ctypes.c_short()
        self.channel_db: dict[int, ChannelClass] = {}
        self.resolution = None
        self.max_adc_value = None
        self.min_adc_value = None
        self.over_range = 0
        self._actual_interval = 0
        self.last_used_volt_unit: str = 'adc'

        self.base_dataclass = _general.BaseDataClass()

    def __exit__(self):
        self.close_unit()

    def __del__(self):
        self.close_unit()


    # General Functions
    def _get_attr_function(self, function_name: str) -> ctypes.CDLL:
        """
        Returns ctypes function based on sub-class prefix name.

        For example, `_get_attr_function("OpenUnit")` will return `self.dll.ps####aOpenUnit()`.

        Args:
            function_name (str): PicoSDK function name, e.g., "OpenUnit".

        Returns:
            ctypes.CDLL: CDLL function for the specified name.
        """
        return getattr(self.dll, self._unit_prefix_n + function_name)

    def _error_handler(self, status: int) -> None:
        """
        Checks status code against error list; raises an exception if not 0.

        Errors such as `SUPPLY_NOT_CONNECTED` are returned as warnings.

        Args:
            status (int): Returned status value from PicoSDK.

        Raises:
            PicoSDKException: Pythonic exception based on status value.
        """
        error_code = ERROR_STRING[status]
        if status != 0:
            if status in [POWER_SOURCE.SUPPLY_NOT_CONNECTED]:
                warnings.warn('Power supply not connected.',
                              PowerSupplyWarning)
                return
            # Certain status codes indicate that the driver is busy or waiting
            # for more data rather than an actual failure. These should not
            # raise an exception as callers may poll until data is ready.
            if status == 407:  # PICO_WAITING_FOR_DATA_BUFFERS
                return
            self.close_unit()
            raise PicoSDKException(error_code)
        return

    def _call_attr_function(self, function_name:str, *args) -> int:
        """
        Calls a specific attribute function with the provided arguments.

        Args:
            function_name (str): PicoSDK function suffix.

        Returns:
            int: Returns status integer of PicoSDK dll.
        """
        attr_function = self._get_attr_function(function_name)
        status = attr_function(*args)
        self._error_handler(status)
        return status


    # General PicoSDK functions
    def open_unit(self, serial_number:int=None, resolution:RESOLUTION=0) -> None:
        """
        Opens PicoScope unit.

        Args:
            serial_number (int, optional): Serial number of specific unit, e.g., JR628/0017.
            resolution (RESOLUTION, optional): Resolution of device.
        """

        if serial_number is not None:
            serial_number = serial_number.encode()
        self._call_attr_function(
            'OpenUnit',
            ctypes.byref(self.handle),
            serial_number,
            resolution
        )
        self.resolution = resolution
        self.set_all_channels_off()

    def close_unit(self) -> None:
        """
        Closes the PicoScope device and releases the hardware handle.

        This calls the PicoSDK `CloseUnit` function to properly disconnect from the device.

        Returns:
                None
        """
        if self._pytest:
            return
        else:
            self._get_attr_function('CloseUnit')(self.handle)

    def stop(self) -> None:
        """Stop data acquisition on the device.

        Returns:
            None
        """
        self._call_attr_function(
            'Stop',
            self.handle
        )

    def is_ready(self) -> None:
        """
        Blocks execution until the PicoScope device is ready.

        Continuously calls the PicoSDK `IsReady` function in a loop, checking if
        the device is prepared to proceed with data acquisition.

        Returns:
                None
        """

        ready = ctypes.c_int16()
        while True:
            status = self._call_attr_function(
                "IsReady",
                self.handle,
                ctypes.byref(ready)
            )
            if ready.value != 0:
                break

    def ping_unit(self) -> bool:
        """Check that the device is still connected.
        This wraps ``ps6000aPingUnit`` which verifies communication with
        the PicoScope. If the call succeeds the method returns ``True``.
        Returns:
            bool: ``True`` if the unit responded.
        """

        status = self._call_attr_function("PingUnit", self.handle)
        return status == 0

    def check_for_update(self, n_infos: int = 8) -> tuple[list, bool]:
        """Query whether a firmware update is available for the device.
        Args:
            n_infos: Size of the firmware information buffer.
        Returns:
            tuple[list, bool]: ``(firmware_info, updates_required)`` where
                ``firmware_info`` is a list of :class:`PICO_FIRMWARE_INFO`
                structures and ``updates_required`` indicates whether any
                firmware components require updating.
        """

        info_array = (PICO_FIRMWARE_INFO * n_infos)()
        n_returned = ctypes.c_int16(n_infos)
        updates_required = ctypes.c_uint16()
        self._call_attr_function(
            "CheckForUpdate",
            self.handle,
            info_array,
            ctypes.byref(n_returned),
            ctypes.byref(updates_required),
        )

        return list(info_array)[: n_returned.value], bool(updates_required.value)

    def start_firmware_update(self, progress=None) -> None:
        """Begin installing any available firmware update.
        Args:
            progress: Optional callback ``(handle, percent)`` that receives
                progress updates as the firmware is written.
        """

        CALLBACK = ctypes.CFUNCTYPE(None, ctypes.c_int16, ctypes.c_uint16)
        cb = CALLBACK(progress) if progress else None
        self._call_attr_function(
            "StartFirmwareUpdate",
            self.handle,
            cb,
        )

    def memory_segments(self, n_segments: int) -> int:
        """Configure the number of memory segments.

        This wraps the ``ps6000aMemorySegments`` API call.

        Args:
            n_segments: Desired number of memory segments.

        Returns:
            int: Number of samples available in each segment.
        """

        max_samples = ctypes.c_uint64()
        self._call_attr_function(
            "MemorySegments",
            self.handle,
            ctypes.c_uint64(n_segments),
            ctypes.byref(max_samples),
        )
        return max_samples.value


    # Get information from PicoScope
    def get_unit_info(self, unit_info: UNIT_INFO) -> str:
        """
        Get specified information from unit. Use UNIT_INFO.XXXX or integer.

        Args:
            unit_info (UNIT_INFO): Specify information from PicoScope unit i.e. UNIT_INFO.PICO_BATCH_AND_SERIAL.

        Returns:
            str: Returns data from device.
        """
        # First call to query required buffer size for the info string
        required_size = ctypes.c_int16()
        status = self._call_attr_function(
            'GetUnitInfo',
            self.handle,
            None,                # No buffer yet, just request the size
            None,
            ctypes.byref(required_size),
            ctypes.c_uint32(unit_info)
        )
        # Create string buffer of needed size
        string = ctypes.create_string_buffer(required_size.value)
        string_length = required_size.value

        # Second call to retrieve info string into buffer
        status = self._call_attr_function(
            'GetUnitInfo',
            self.handle,
            string,              # Pass buffer for result
            string_length,
            ctypes.byref(required_size),
            ctypes.c_uint32(unit_info)
        )
        # Return decoded string from buffer
        return string.value.decode()

    def get_unit_serial(self) -> str:
        """
        Get and return batch and serial of unit.

        Returns:
                str: Returns serial, e.g., "JR628/0017".
        """
        return self.get_unit_info(UNIT_INFO.PICO_BATCH_AND_SERIAL)

    def _get_enabled_channel_flags(self) -> int:
        """
        Returns integer of enabled channels as a binary code.
        Where channel A is LSB.
        I.e. Channel A and channel C would be '0101' -> 5

        Returns:
            int: Decimal of enabled channels
        """
        enabled_channel_byte = 0
        for channel in self.channel_db:
            enabled_channel_byte += 2**channel
        return enabled_channel_byte

    def get_nearest_sampling_interval(self, interval_s:float) -> dict:
        """
        This function returns the nearest possible sample interval to the requested
        sample interval. It does not change the configuration of the oscilloscope.

        Channels need to be setup first before calculating as more channels may
        increase sample interval.

        Args:
            interval_s (float): Time value in seconds (s) you would like to obtain.

        Returns:
            dict: Dictionary of suggested timebase and actual sample interval in seconds (s).
        """
        timebase = ctypes.c_uint32()
        time_interval = ctypes.c_double()
        self._call_attr_function(
            'NearestSampleIntervalStateless',
            self.handle,
            self._get_enabled_channel_flags(),
            ctypes.c_double(interval_s),
            self.resolution,
            ctypes.byref(timebase),
            ctypes.byref(time_interval),
        )
        return {"timebase": timebase.value, "actual_sample_interval": time_interval.value}

    def get_timebase(self, timebase: int, samples: int, segment:int=0) -> dict:
        """
        This function calculates the sampling rate and maximum number of
        samples for a given timebase under the specified conditions.

        Args:
                timebase (int): Selected timebase multiplier (refer to programmer's guide).
                samples (int): Number of samples.
                segment (int, optional): The index of the memory segment to use.

        Returns:
                dict: Returns interval (ns) and max samples as a dictionary.
        """
        time_interval_ns = ctypes.c_double()
        max_samples = ctypes.c_uint64()
        status = self._call_attr_function(
            'GetTimebase',
            self.handle,
            timebase,
            samples,
            ctypes.byref(time_interval_ns),
            ctypes.byref(max_samples),
            segment
        )
        return {"Interval(ns)": time_interval_ns.value,
                "Samples":          max_samples.value}

    def _get_timebase_2(self, timebase: int, samples: int, segment:int=0):
        """
        Calculates the sampling rate and maximum number of samples for a given
        timebase under the specified conditions.

        Args:
                timebase (int): Selected timebase multiplier (refer to programmer's guide).
                samples (int): Number of samples.
                segment (int, optional): Index of the memory segment to use.

        Returns:
                dict: Dictionary containing:
                        - 'interval' (ns): Time interval between samples.
                        - 'max_samples': Maximum number of samples.
        """
        time_interval_ns = ctypes.c_float()
        max_samples = ctypes.c_int32()
        status = self._call_attr_function(
            'GetTimeBase2',
            self.handle,
            timebase,
            samples,
            ctypes.byref(time_interval_ns),
            ctypes.byref(max_samples),
            segment
        )
        return {"Interval(ns)": time_interval_ns.value,
                "Samples":          max_samples.value}

    def get_actual_interval(self):
        """
        Returns the actual interval set by device in seconds (s).


        Returns:
            float: Actual interval of device in seconds (s)
        """
        return self._actual_interval

    def get_actual_sample_rate(self):
        """
        Returns the actual sample rate set by device in samples per second (S/s)


        Returns:
            float: Actual sample rate of device in samples per second (S/s)
        """
        return (1 / self._actual_interval)

    def sample_rate_to_timebase(self, sample_rate:float, unit=SAMPLE_RATE.MSPS):
        """
        Converts sample rate to a PicoScope timebase value based on the
        attached PicoScope.

        This function will return the closest possible timebase.
        Use `get_nearest_sample_interval(interval_s)` to get the full timebase and
        actual interval achieved.

        Args:
            sample_rate (int): Desired sample rate
            unit (SAMPLE_RATE): unit of sample rate.
        """
        interval_s = 1 / (sample_rate * unit)
        timebase_dict = self.get_nearest_sampling_interval(interval_s)
        self._actual_interval = timebase_dict['actual_sample_interval']

        return timebase_dict["timebase"]

    def interval_to_timebase(self, interval:float, unit=TIME_UNIT.S):
        """
        Converts a time interval (between samples) into a PicoScope timebase
        value based on the attached PicoScope.

        This function will return the closest possible timebase.
        Use `get_nearest_sample_interval(interval_s)` to get the full timebase and
        actual interval achieved.

        Args:
            interval (float): Desired time interval between samples
            unit (TIME_UNIT, optional): Time unit of interval.
        """
        interval_s = interval / unit
        return self.get_nearest_sampling_interval(interval_s)["timebase"]

    def _get_maximum_adc_value(self) -> int:
        """
        Gets the ADC limits for specified devices.

        Currently tested on: 6000a.

        Returns:
                int: Maximum ADC value.
        """
        max_value = ctypes.c_int16()
        self._call_attr_function(
            'MaximumValue',
            self.handle,
            ctypes.byref(max_value)
        )
        return max_value.value

    def get_time_axis(
            self,
            timebase: int,
            samples: int,
            pre_trig_percent: int = None,
            unit: cst.TimeUnit_L = 'ns',
            ratio: int = 0
            ) -> np.ndarray:
        """
        Return an array of time values based on the timebase and number
        of samples

        Args:
            timebase (int): PicoScope timebase
            samples (int): Number of samples captured
            pre_trig_percent (int): Percent to offset the 0 point by. If None, defaults to last
                used pre_trig_percent or 50.
            unit (str): Unit of seconds the time axis is returned in.
                Default is 'ns' (nanoseconds).
            ratio (int): If using a downsampling ratio, this will scale the time interval
                to reflect the reduced samples.

        Returns:
            np.ndarray: Array of time values in nano-seconds
        """
        # Check and save pre_trig to base dataclass
        if pre_trig_percent == None:
            pre_trig_percent = self.base_dataclass.last_pre_trig
        self.base_dataclass.last_pre_trig = pre_trig_percent

        # Default to 1 when using ratio
        ratio = max(1, ratio)

        # Get unit scalar value
        scalar = cst.TimeUnitStd_M['ns'] / cst.TimeUnitStd_M[unit]

        # Get the interval for the specified timebase/samples
        interval = self.get_timebase(timebase, samples)['Interval(ns)'] * ratio / scalar

        # Maths
        time_axis = np.arange(samples) * interval
        offset = time_axis.max() * (pre_trig_percent / 100)
        return time_axis - offset

    def realign_downsampled_data(
            self,
            downsampled_buffers: dict[int, np.ndarray],
            total_raw_samples: int,
            returned_samples: int,
            ratio: int,
            ratio_mode: cst.RATIO_MODE,
            fill_value: float = np.nan,
        ) -> dict[int, np.ndarray]:
        """
        Expand downsampled channel buffers onto the raw-sample time grid by inserting NaNs
        in positions where downsampled data has no corresponding raw sample.

        Supported modes:
            - DECIMATE: places each returned sample at the FIRST index of its ratio block.
            - AVERAGE:  places each returned sample at the MIDDLE index of its ratio block.

        Args:
            buffers: Mapping from CHANNEL to its 1D downsampled data array (ADC or converted).
            total_raw_samples: Length of the raw-sample grid to expand onto.
            returned_samples: Number of downsampled samples returned by the driver.
            ratio: Downsample ratio used for the request.
            ratio_mode: Downsample mode used for the request
            (``RATIO_MODE.DECIMATE`` or ``RATIO_MODE.AVERAGE``).
            fill_value: Value used for gaps. Defaults to ``np.nan``.

        Returns:
            dict[int, np.ndarray]: Mapping from CHANNEL to expanded array
            of length ``total_raw_samples``.

        Raises:
            ValueError: If ``ratio_mode`` is not DECIMATE or AVERAGE.
        """

        expanded: dict[int, np.ndarray] = {}

        if ratio_mode == cst.RATIO_MODE.DECIMATE:
            offset = 0
        elif ratio_mode == cst.RATIO_MODE.AVERAGE:
            offset = ratio // 2
        else:
            raise ValueError("realign_downsampled_data supports only DECIMATE and AVERAGE modes")

        indices = (np.arange(returned_samples) * max(1, ratio)) + offset
        indices = indices[indices < total_raw_samples]

        for ch, data in downsampled_buffers.items():
            out = np.full(total_raw_samples, fill_value, dtype=float)
            n = min(len(indices), len(data))
            out[indices[:n]] = data[:n]
            expanded[ch] = out
        return expanded


    def get_trigger_time_offset(self, time_unit: TIME_UNIT, segment_index: int = 0) -> int:
        """
        Get the trigger time offset for jitter correction in waveforms.

        The driver interpolates between adjacent samples to estimate when the
        trigger actually occurred.  This means the value returned can have a
        very fine granularity—down to femtoseconds—even though the effective
        resolution is usually limited to roughly one-tenth of the sampling
        interval in real-world use.

        Args:
            time_unit (TIME_UNIT): Desired unit for the returned offset.
            segment_index (int, optional): The memory segment to query. Default
                is 0.

        Returns:
            int: Trigger time offset converted to ``time_unit``.

        Raises:
            PicoSDKException: If the function call fails or preconditions are
                not met.
        """
        time = ctypes.c_int64()
        returned_unit = ctypes.c_int32()

        self._call_attr_function(
            'GetTriggerTimeOffset',
            self.handle,
            ctypes.byref(time),
            ctypes.byref(returned_unit),
            ctypes.c_uint64(segment_index)
        )

        # Convert the returned time to the requested ``time_unit``
        pico_unit = _PICO_TIME_UNIT(returned_unit.value)
        time_s = time.value / TIME_UNIT[pico_unit.name]
        return int(time_s * TIME_UNIT[time_unit.name])

    def get_values_trigger_time_offset_bulk(
        self,
        from_segment_index: int,
        to_segment_index: int,
    ) -> list[tuple[int, _PICO_TIME_UNIT]]:
        """Retrieve trigger time offsets for a range of segments.

        This method returns the trigger time offset and associated
        time unit for each requested segment.

        Args:
            from_segment_index: Index of the first memory segment to query.
            to_segment_index: Index of the last memory segment. If this value
                is less than ``from_segment_index`` the driver wraps around.

        Returns:
            list[tuple[int, PICO_TIME_UNIT]]: ``[(offset, unit), ...]`` for each
            segment beginning with ``from_segment_index``.
        """

        count = to_segment_index - from_segment_index + 1
        times = (ctypes.c_int64 * count)()
        units = (ctypes.c_int32 * count)()

        self._call_attr_function(
            "GetValuesTriggerTimeOffsetBulk",
            self.handle,
            ctypes.byref(times),
            ctypes.byref(units),
            ctypes.c_uint64(from_segment_index),
            ctypes.c_uint64(to_segment_index),
        )

        results = []
        for i in range(count):
            results.append((times[i], _PICO_TIME_UNIT(units[i])))
        return results

    def set_no_of_captures(self, n_captures: int) -> None:
        """Configure the number of captures for rapid block mode."""

        self._call_attr_function(
            "SetNoOfCaptures",
            self.handle,
            ctypes.c_uint64(n_captures),
        )

    def get_no_of_captures(self) -> int:
        """Return the number of captures configured for rapid block."""

        n_captures = ctypes.c_uint64()
        self._call_attr_function(
            "GetNoOfCaptures",
            self.handle,
            ctypes.byref(n_captures),
        )
        return n_captures.value

    def get_values_bulk(
        self,
        start_index: int,
        no_of_samples: int,
        from_segment_index: int,
        to_segment_index: int,
        down_sample_ratio: int,
        down_sample_ratio_mode: int,
        wait_for_ready: bool = True,
    ) -> tuple[int, list[list[str]]]:
        """Retrieve data from multiple memory segments.

        Args:
            start_index: Index within each segment to begin copying from.
            no_of_samples: Total number of samples to read from each segment.
            from_segment_index: Index of the first segment to read.
            to_segment_index: Index of the last segment. If this value is
                less than ``from_segment_index`` the driver wraps around.
            down_sample_ratio: Downsampling ratio to apply before copying.
            down_sample_ratio_mode: Downsampling mode from
                :class:`RATIO_MODE`.
            wait_for_ready (bool, optional): Whether to wait for the device to be ready.

        Returns:
            tuple[int, list[list[str]]]: ``(samples, overflow)list)`` where ``samples`` is the
            number of samples copied and ``overflow`` is list of captures with where
            channnels have exceeded their voltage range.
        """

        # If wait_for_ready is True, wait for the device to be ready before getting values
        if wait_for_ready:
            self.is_ready()
            
        no_samples = ctypes.c_uint64(no_of_samples)
        overflow = np.zeros(to_segment_index + 1, dtype=np.int16)
        self._call_attr_function(
            "GetValuesBulk",
            self.handle,
            ctypes.c_uint64(start_index),
            ctypes.byref(no_samples),
            ctypes.c_uint64(from_segment_index),
            ctypes.c_uint64(to_segment_index),
            ctypes.c_uint64(down_sample_ratio),
            down_sample_ratio_mode,
            npc.as_ctypes(overflow),
        )
        overflow_list = []
        for i in overflow:
            self.over_range = i
            overflow_list.append(self.is_over_range())
        return no_samples.value, overflow_list

    def get_values_overlapped(
        self,
        start_index: int,
        no_of_samples: int,
        down_sample_ratio: int,
        down_sample_ratio_mode: int,
        from_segment_index: int,
        to_segment_index: int,
        overflow: ctypes.c_int16,
        wait_for_ready: bool = True,
    ) -> int:
        """Retrieve overlapped data from multiple segments for block or rapid block mode.

        Call this method **before** :meth:`run_block_capture` to defer the data
        retrieval request. The driver validates and performs the request when
        :meth:`run_block_capture` runs, which avoids the extra communication that
        occurs when calling :meth:`run_block_capture` followed by
        :meth:`get_values`. After the capture completes you can call
        :meth:`get_values` again to retrieve additional copies of the data.
        Stop further captures with :meth:`stop_using_get_values_overlapped` and
        check progress using :meth:`ps6000a.PicoScope.get_no_of_processed_captures`.

        Args:
            start_index: Index within the circular buffer to begin reading from.
            no_of_samples: Number of samples to copy from each segment.
            down_sample_ratio: Downsampling ratio to apply.
            down_sample_ratio_mode: Downsampling mode from :class:`RATIO_MODE`.
            from_segment_index: First segment index to read.
            to_segment_index: Last segment index to read.
            overflow: ``ctypes.c_int16`` instance that receives any overflow
                flags.
            wait_for_ready (bool, optional): Whether to wait for the device to be ready.

        Returns:
            int: Actual number of samples copied from each segment.

        Examples:
            >>> samples = scope.get_values_overlapped(
            ...     start_index=0,              # read from start of buffer
            ...     no_of_samples=1024,         # copy 1024 samples
            ...     down_sample_ratio=1,        # no downsampling
            ...     down_sample_ratio_mode=RATIO_MODE.RAW,
            ...     from_segment_index=0,       # first segment only
            ...     to_segment_index=0,
            ... )
            >>> scope.run_block_capture(timebase=1, samples=1024)
            >>> data = scope.get_values(samples=1024)
            >>> samples, scope.over_range
            (1024, 0)
        """

        # If wait_for_ready is True, wait for the device to be ready before getting values
        if wait_for_ready:
            self.is_ready()

        c_samples = ctypes.c_uint64(no_of_samples)
        self._call_attr_function(
            "GetValuesOverlapped",
            self.handle,
            ctypes.c_uint64(start_index),
            ctypes.byref(c_samples),
            ctypes.c_uint64(down_sample_ratio),
            down_sample_ratio_mode,
            ctypes.c_uint64(from_segment_index),
            ctypes.c_uint64(to_segment_index),
            ctypes.byref(overflow),
        )
        self.over_range = overflow.value
        self.is_over_range()
        return c_samples.value

    def get_device_resolution(self) -> RESOLUTION:
        """Return the currently configured resolution.
        Returns:
            :class:`RESOLUTION`: Device resolution.
        """

        resolution = ctypes.c_int32()
        self._call_attr_function(
            "GetDeviceResolution",
            self.handle,
            ctypes.byref(resolution),
        )
        self.resolution = resolution.value
        return resolution.value

    def no_of_streaming_values(self) -> int:
        """Return the number of values currently available while streaming."""

        count = ctypes.c_uint64()
        self._call_attr_function(
            "NoOfStreamingValues",
            self.handle,
            ctypes.byref(count),
        )
        return count.value

    def get_no_of_processed_captures(self) -> int:
        """Return the number of captures processed in rapid block mode."""

        n_processed = ctypes.c_uint64()
        self._call_attr_function(
            "GetNoOfProcessedCaptures",
            self.handle,
            ctypes.byref(n_processed),
        )
        return n_processed.value

    def get_minimum_timebase_stateless(self) -> dict:
        """Return the fastest timebase available for the current setup.
        Queries ``ps6000aGetMinimumTimebaseStateless`` using the enabled
        channels and current device resolution.
        Returns:
            dict: ``{"timebase": int, "time_interval": float}`` where
            ``time_interval`` is the sample period in seconds.
        """

        timebase = ctypes.c_uint32()
        time_interval = ctypes.c_double()
        self._call_attr_function(
            "GetMinimumTimebaseStateless",
            self.handle,
            self._get_enabled_channel_flags(),
            ctypes.byref(timebase),
            ctypes.byref(time_interval),
            self.resolution,
        )
        return {
            "timebase": timebase.value,
            "time_interval": time_interval.value,
        }

    def volts_to_adc(self, volts: float, channel: cst.CHANNEL) -> int:
        """
        Coverts a volt (V) value to an ADC value based on the channel range and device's maximum
        ADC value.

        Args:
            volts (float): Voltage in volts (V) to be converted
            channel (CHANNEL): Channel associated with `volts`. The probe scaling will
                be applied if provided.

        Returns:
            int: ADC value corresponding to the input voltage.
        """
        scale = self.channel_db[channel].probe_scale
        channel_range_v = self.channel_db[channel].range_v
        return int(((volts / scale) / channel_range_v) * self.max_adc_value)

    # Data conversion ADC/mV & ctypes/int
    def mv_to_adc(self, mv: float, channel: cst.CHANNEL) -> int:
        """
        Converts a millivolt (mV) value to an ADC value based on the device's
        maximum ADC range.

        Args:
                mv (float): Voltage in millivolts (mV) to be converted.
                channel (CHANNEL): Channel associated with ``mv``. The
                        probe scaling for the channel will be applied if provided.

        Returns:
                int: ADC value corresponding to the input millivolt value.
        """
        scale = self.channel_db[channel].probe_scale
        channel_range_mv = self.channel_db[channel].range_mv
        return int(((mv / scale) / channel_range_mv) * self.max_adc_value)

    def _adc_conversion(
        self,
        adc: int | np.ndarray,
        channel: CHANNEL = None,
        output_unit: OutputUnitV_L = 'mv'
    ) -> float | np.ndarray:
        """Converts ADC value or array to mV or V using the stored probe scaling."""
        unit_scale = _get_literal(output_unit, OutputUnitV_M)
        channel_range_mv = self.channel_db[channel].range_mv
        channel_scale = self.channel_db[channel].probe_scale
        return (((adc / self.max_adc_value) * channel_range_mv) * channel_scale) / unit_scale

    def _adc_to_(
        self,
        data: dict | int | np.ndarray,
        channel: int | CHANNEL | str | channel_literal = None,
        unit: OutputUnitV_L = 'mv',
    ) -> dict | float | np.ndarray:
        """
        Middle-function between adc conversion to direct data based on if it's a dict or
        adc values.

        Args:
            data (dict, int, float, np.ndarray):
                ADC values to be converted to millivolt values
            channel (int, CHANNEL, str, optional):
                Channel the ADC data is from. If the data is a channel buffer dict,
                set to None. Defaults to None.
            unit (str, optional): unit of volts from ['mv', 'v']. Defaults to 'mv'.

        Returns:
            dict | float | np.ndarray: _description_
        """

        # Update last used
        self.last_used_volt_unit = unit

        if isinstance(data, dict):
            for channel, adc in data.items():
                data[channel] = self._adc_conversion(adc, channel, output_unit=unit)
        else:
            if isinstance(channel, str):
                channel = _get_literal(channel, channel_map)
            data = self._adc_conversion(data, channel, output_unit=unit)
        return data

    def adc_to_mv(
        self,
        data: dict | int | np.ndarray,
        channel: int | CHANNEL | str | channel_literal = None,
    ) -> dict | float | np.ndarray:
        """
        Converts ADC values into millivolt (mV) values.
        The data can be from a channel buffer (dict), numpy array or single value.

        Args:
            data (dict, int, float, np.ndarray):
                ADC values to be converted to millivolt values
            channel (int, CHANNEL, str, optional):
                Channel the ADC data is from. If the data is a channel buffer dict,
                set to None. Defaults to None.

        Returns:
            dict, int, float, np.ndarray: Data converted into millivolts (mV)
        """
        self.last_used_volt_unit = 'mv'  # Update last used
        return self._adc_to_(data, channel, unit='mv')

    def adc_to_volts(
        self,
        data: dict | int | np.ndarray,
        channel: int | CHANNEL | str | channel_literal = None,
    ) -> dict | float | np.ndarray:
        """
        Converts ADC values into voltage (V) values.
        The data can be from a channel buffer (dict), numpy array or single value.

        Args:
            data (dict, int, float, np.ndarray):
                ADC values to be converted to millivolt values
            channel (int, CHANNEL, str, optional):
                Channel the ADC data is from. If the data is a channel buffer dict,
                set to None. Defaults to None.

        Returns:
            dict, int, float, np.ndarray: Data converted into volts (V)
        """
        self.last_used_volt_unit = 'v'  # Update last used
        return self._adc_to_(data, channel, unit='v')

    def _thr_hyst_mv_to_adc(
            self,
            channel,
            threshold_upper_mv,
            threshold_lower_mv,
            hysteresis_upper_mv,
            hysteresis_lower_mv
    ) -> tuple[int, int, int, int]:
        if channel in self.channel_db:
            ch_range = self.channel_db[channel].range
            upper_adc = self.mv_to_adc(threshold_upper_mv, channel)
            lower_adc = self.mv_to_adc(threshold_lower_mv, channel)
            hyst_upper_adc = self.mv_to_adc(hysteresis_upper_mv, channel)
            hyst_lower_adc = self.mv_to_adc(hysteresis_lower_mv, channel)
        else:
            upper_adc = int(threshold_upper_mv)
            lower_adc = int(threshold_lower_mv)
            hyst_upper_adc = int(hysteresis_upper_mv)
            hyst_lower_adc = int(hysteresis_lower_mv)

        return upper_adc, lower_adc, hyst_upper_adc, hyst_lower_adc

    # Set methods for PicoScope configuration
    def _change_power_source(self, state: POWER_SOURCE) -> 0:
        """
        Change the power source of a device to/from USB only or DC + USB.

        Args:
                state (POWER_SOURCE): Power source variable (i.e. POWER_SOURCE.SUPPLY_NOT_CONNECTED).
        """
        self._call_attr_function(
            'ChangePowerSource',
            self.handle,
            state
        )

    def get_ylim(self, unit: str | None | OutputUnitV_L = None) -> tuple[float, float]:
        """
        Returns the ylim of the widest channel range as a tuple. The unit is taken from
        the last used adc to voltage conversion, but can be overwritten by declaring a
        `unit` variable.
        Ideal for pyplot ylim function.

        Args:
            unit (str | None, optional): Overwrite the ylim unit using `'mv'`, `'v'` or `'adc'`.
                If None, The unit will be taken from the last voltage unit conversion.

        Returns:
            tuple[float,float]: Minium and maximum range values

        Examples:
            >>> from matplotlib import pyplot as plt
            >>> ...
            >>> plt.ylim(scope.get_ylim())
        """
        if unit is None:
            # Collect last used voltage unit
            unit = self.last_used_volt_unit

        # Get largest channel range
        largest_range_index = max(
            self.channel_db,
            key=lambda ch: self.channel_db[ch].range_mv
            )
        unit = unit.lower()
        if unit == 'mv':
            return self.channel_db[largest_range_index].ylim_mv
        elif unit == 'v':
            return self.channel_db[largest_range_index].ylim_v
        elif unit == 'adc':
            return (self.min_adc_value, self.max_adc_value)

    def set_device_resolution(self, resolution: RESOLUTION) -> None:
        """Configure the ADC resolution using ``ps6000aSetDeviceResolution``.
        Args:
            resolution: Desired resolution as a :class:`RESOLUTION` value.
        """

        self._call_attr_function(
            "SetDeviceResolution",
            self.handle,
            resolution,
        )
        self.resolution = resolution
        self.get_adc_limits()

    def _set_channel_on(self, channel, range, probe_scale):
        # Constrain probe scale
        if not probe_scale >= 1.0:
            raise PicoSDKException(
                f'Invalid probe scale: {probe_scale}. Value must be equal or greater than 1.0.')

        # Give warning a non-default probe scale
        if probe_scale != 1:
            warnings.warn(
                f'Ensure selected channel range of {cst.range_literal.__args__[range]} ' +
                f'accounts for attenuation of x{probe_scale} at scope input',
                ProbeScaleWarning)

        self.channel_db[channel] = ChannelClass(ch_range=range, probe_scale=probe_scale)

    def _set_channel_off(self, channel):
        # Remove it from the channel database
        if channel in self.channel_db:
            self.channel_db.pop(channel)


    def set_all_channels_off(self):
        """Turns all channels off, based on unit number of channels"""
        channels = self.get_unit_info(UNIT_INFO.PICO_VARIANT_INFO)[1]
        for channel in range(int(channels)):
            self.set_channel(channel, enabled=False)

    def set_simple_trigger(
            self,
            channel: CHANNEL | channel_literal,
            threshold: int = 0,
            threshold_unit: cst.output_unit_l = 'mv',
            enable: bool = True,
            direction: TRIGGER_DIR | trigger_dir_l = TRIGGER_DIR.RISING,
            delay: int = 0,
            auto_trigger: int = 0,
        ) -> None:
        """
        Sets up a simple trigger from a specified channel and threshold in mV.

        Args:
            channel (CHANNEL | str): The input channel to apply the trigger to.
            threshold (int, optional): Trigger threshold level.
            threshold_unit (str, optional): Trigger threshold unit. Default is 'mv'.
            enable (bool, optional): Enables or disables the trigger.
            direction (TRIGGER_DIR | str, optional): Trigger direction (e.g., ``TRIGGER_DIR.RISING``).
            delay (int, optional): Delay in samples after the trigger condition is met before starting capture.
            auto_trigger (int, optional): Timeout in **microseconds** after which data capture proceeds even if no
                trigger occurs. If 0, the PicoScope will wait indefintely.

        Examples:
            When using TRIGGER_AUX, threshold is fixed to 1.25 V
            >>> scope.set_simple_trigger(channel=psdk.CHANNEL.TRIGGER_AUX)
        """
        channel = _get_literal(channel, channel_map)
        direction = _get_literal(direction, trigger_dir_m)

        if threshold_unit == 'mv':
            threshold_adc = self.mv_to_adc(threshold, channel)
        elif threshold_unit == 'v':
            threshold_adc = self.volts_to_adc(threshold, channel)
        else:
            threshold_adc = int(threshold)

        self._call_attr_function(
            'SetSimpleTrigger',
            self.handle,
            enable,
            channel,
            threshold_adc,
            direction,
            delay,
            auto_trigger
        )

    def set_trigger_channel_conditions(
        self,
        conditions: list[tuple[CHANNEL, TRIGGER_STATE]],
        action: int = ACTION.CLEAR_ALL | ACTION.ADD,
    ) -> None:
        """Configure a trigger condition.

        Args:
            conditions (list[tuple[CHANNEL, TRIGGER_STATE]]):
                A list of tuples describing the CHANNEL and TRIGGER_STATE for that channel
            action (int, optional): Action to apply this condition relateive to any previous
                condition. Defaults to ACTION.CLEAR_ALL | ACTION.ADD.
        """

        cond_len = len(conditions)
        cond_array = (PICO_CONDITION * cond_len)()
        for i, (source, state) in enumerate(conditions):
            cond_array[i] = PICO_CONDITION(source, state)

        self._call_attr_function(
            "SetTriggerChannelConditions",
            self.handle,
            ctypes.byref(cond_array),
            ctypes.c_int16(cond_len),
            action,
        )

    def set_trigger_channel_properties(
        self,
        threshold_upper: int,
        hysteresis_upper: int,
        threshold_lower: int,
        hysteresis_lower: int,
        channel: int,
        aux_output_enable: int = 0,
        auto_trigger_us: int = 0,
    ) -> None:
        """Configure trigger thresholds for ``channel``. All
        threshold and hysteresis values are specified in ADC counts.

        Args:
            threshold_upper (int): Upper trigger level.
            hysteresis_upper (int): Hysteresis for ``threshold_upper``.
            threshold_lower (int): Lower trigger level.
            hysteresis_lower (int): Hysteresis for ``threshold_lower``.
            channel (int): Target channel as a :class:`CHANNEL` value.
            aux_output_enable (int, optional): Auxiliary output flag.
            auto_trigger_us (int, optional): Auto-trigger timeout in
                microseconds. ``0`` waits indefinitely.
        """

        prop = PICO_TRIGGER_CHANNEL_PROPERTIES(
            threshold_upper,
            hysteresis_upper,
            threshold_lower,
            hysteresis_lower,
            channel,
        )

        self._call_attr_function(
            "SetTriggerChannelProperties",
            self.handle,
            ctypes.byref(prop),
            ctypes.c_int16(1),
            ctypes.c_int16(aux_output_enable),
            ctypes.c_uint32(auto_trigger_us),
        )

    def set_trigger_channel_directions(
        self,
        channel: CHANNEL | list,
        direction: THRESHOLD_DIRECTION | list,
        threshold_mode: THRESHOLD_MODE | list,
    ) -> None:
        """
        Specify the trigger direction for ``channel``.
        If multiple directions are needed, channel, direction and threshold_mode
        can be given a list of values.

        Args:
            channel (CHANNEL | list): Single or list of channels to configure.
            direction (THRESHOLD_DIRECTION | list): Single or list of directions to configure.
            threshold_mode (THRESHOLD_MODE | list): Single or list of threshold modes to configure.
        """

        if type(channel) == list:
            dir_len = len(channel)
            dir_struct = (PICO_DIRECTION * dir_len)()
            for i in range(dir_len):
                dir_struct[i] = PICO_DIRECTION(channel[i], direction[i], threshold_mode[i])
        else:
            dir_len = 1
            dir_struct = PICO_DIRECTION(channel, direction, threshold_mode)

        self._call_attr_function(
            "SetTriggerChannelDirections",
            self.handle,
            ctypes.byref(dir_struct),
            ctypes.c_int16(dir_len),
        )

    def set_advanced_trigger(
        self,
        channel: int,
        state: int,
        direction: int,
        threshold_mode: int,
        threshold_upper_mv: float,
        threshold_lower_mv: float,
        hysteresis_upper_mv: float = 0.0,
        hysteresis_lower_mv: float = 0.0,
        aux_output_enable: int = 0,
        auto_trigger_ms: int = 0,
        action: int = ACTION.CLEAR_ALL | ACTION.ADD,
    ) -> None:
        """Configure an advanced trigger in a single call.

        This helper sets up the trigger condition, direction and properties
        required for non-simple triggers.

        Args:
            channel: Channel to monitor for the trigger condition.
            state: Trigger state used with ``set_trigger_channel_conditions``.
            direction: Trigger direction from
                :class:`PICO_THRESHOLD_DIRECTION`.
            threshold_mode: Threshold mode from :class:`PICO_THRESHOLD_MODE`.
            threshold_upper_mv: Upper trigger threshold in millivolts.
            threshold_lower_mv: Lower trigger threshold in millivolts.
            hysteresis_upper_mv: Optional hysteresis for ``threshold_upper_mv``
                in millivolts.
            hysteresis_lower_mv: Optional hysteresis for ``threshold_lower_mv``
                in millivolts.
            aux_output_enable: Optional auxiliary output flag.
            auto_trigger_ms: Auto-trigger timeout in milliseconds. ``0`` waits
                indefinitely.
            action: Action flag for ``set_trigger_channel_conditions``.
        """

        upper_adc, lower_adc, hyst_upper_adc, hyst_lower_adc = self._thr_hyst_mv_to_adc(
            channel,
            threshold_upper_mv,
            threshold_lower_mv,
            hysteresis_upper_mv,
            hysteresis_lower_mv
        )

        self.set_trigger_channel_conditions([(channel, state)], action)
        self.set_trigger_channel_directions(channel, direction, threshold_mode)
        self.set_trigger_channel_properties(
            upper_adc,
            hyst_upper_adc,
            lower_adc,
            hyst_lower_adc,
            channel,
            aux_output_enable,
            auto_trigger_ms * 1000,
        )

    def set_trigger_delay(self, delay: int) -> None:
        """Delay the trigger by ``delay`` samples.
        Args:
            delay: Number of samples to delay the trigger by.
        """

        self._call_attr_function(
            "SetTriggerDelay",
            self.handle,
            ctypes.c_uint64(delay),
        )

    def set_pulse_width_qualifier_properties(
        self,
        lower: int,
        upper: int,
        pw_type: int,
    ) -> None:
        """Configure pulse width qualifier thresholds.
        Args:
            lower: Lower bound of the pulse width (inclusive).
            upper: Upper bound of the pulse width (inclusive).
            pw_type: Pulse width comparison type.
        """

        self._call_attr_function(
            "SetPulseWidthQualifierProperties",
            self.handle,
            ctypes.c_uint32(lower),
            ctypes.c_uint32(upper),
            pw_type,
        )

    def set_pulse_width_qualifier_conditions(
        self,
        conditions: list[tuple[CHANNEL, TRIGGER_STATE]],
        action: int = ACTION.CLEAR_ALL | ACTION.ADD,
    ) -> None:
        """Configure a pulse width qualifier condition.

        Args:
            conditions (list[tuple[CHANNEL, TRIGGER_STATE]]):
                A list of tuples describing the CHANNEL and TRIGGER_STATE for that channel
            action (int, optional): Action to apply this condition relateive to any previous
                condition. Defaults to ACTION.CLEAR_ALL | ACTION.ADD.
        """
        cond_len = len(conditions)
        cond_array = (PICO_CONDITION * cond_len)()
        for i, (source, state) in enumerate(conditions):
            cond_array[i] = PICO_CONDITION(source, state)

        self._call_attr_function(
            "SetPulseWidthQualifierConditions",
            self.handle,
            ctypes.byref(cond_array),
            ctypes.c_int16(cond_len),
            action,
        )

    def set_pulse_width_trigger(
        self,
        channel:CHANNEL,
        timebase:int,
        samples:int,
        direction:THRESHOLD_DIRECTION,
        pulse_width_type:PULSE_WIDTH_TYPE,
        time_upper=0,
        time_upper_units:TIME_UNIT=TIME_UNIT.US,
        time_lower=0,
        time_lower_units:TIME_UNIT=TIME_UNIT.US,
        threshold_upper_mv:float=0.0,
        threshold_lower_mv:float=0.0,
        hysteresis_upper_mv: float = 0.0,
        hysteresis_lower_mv: float = 0.0,
        trig_dir:THRESHOLD_DIRECTION=None,
        threshold_mode:THRESHOLD_MODE = THRESHOLD_MODE.LEVEL,
        auto_trigger_us=0
    ) -> None:
        """
        Configures a pulse width trigger using a specified channel and timing parameters.

        This method sets up a trigger condition where a pulse on the specified channel
        must be within or outside a defined pulse width window. The trigger logic uses
        both level thresholds and pulse width qualifiers to define the trigger behavior.

        Args:
            channel (CHANNEL): The input channel on which to apply the pulse width trigger.
            timebase (int): The timebase index to determine sampling interval.
            samples (int): The number of samples to be captured (used to resolve timing).
            direction (THRESHOLD_DIRECTION): Pulse polarity to trigger on (e.g. RISING or FALLING).
            pulse_width_type (PULSE_WIDTH_TYPE): Type of pulse width qualifier (e.g. GREATER_THAN).
            time_upper (float, optional): Upper time bound for pulse width. Default is 0 (disabled).
            time_upper_units (TIME_UNIT, optional): Units for `time_upper`. Default is microseconds.
            time_lower (float, optional): Lower time bound for pulse width. Default is 0 (disabled).
            time_lower_units (TIME_UNIT, optional): Units for `time_lower`. Default is microseconds.
            threshold_upper_mv (float, optional): Upper voltage threshold in millivolts. Default is 0.0 mV.
            threshold_lower_mv (float, optional): Lower voltage threshold in millivolts. Default is 0.0 mV.
            hysteresis_upper_mv (float, optional): Hysteresis for upper threshold in mV. Default is 0.0 mV.
            hysteresis_lower_mv (float, optional): Hysteresis for lower threshold in mV. Default is 0.0 mV.
            trig_dir (THRESHOLD_DIRECTION, optional): Trigger direction for the initial pulse.
                If None, inferred as opposite of `direction`. Default is None.
            threshold_mode (THRESHOLD_MODE, optional): Specifies whether thresholds are in level or window mode.
                Default is LEVEL.
            auto_trigger_us (int, optional): Time in microseconds after which an automatic trigger occurs.
                Default is 0 (disabled).
        """

        # If no times are set, raise an error.
        if time_upper == 0 and time_lower == 0:
            raise PicoSDKException('No time_upper or time_lower bounds specified for Pulse Width Trigger')

        self.set_trigger_channel_conditions(
            conditions=[
                (channel, TRIGGER_STATE.TRUE),
                (CHANNEL.PULSE_WIDTH_SOURCE, TRIGGER_STATE.TRUE)
            ]
        )

        # If no trigger direction is specified, use the oppsite direction, otherwise raise an error
        if trig_dir is None:
            if direction is THRESHOLD_DIRECTION.RISING: trig_dir = THRESHOLD_DIRECTION.FALLING
            elif direction is THRESHOLD_DIRECTION.FALLING: trig_dir = THRESHOLD_DIRECTION.RISING
            else:
                raise PicoSDKException('THRESHOLD_DIRECTION for trig_dir has not been specified')

        self.set_trigger_channel_directions(
            channel=channel,
            direction=trig_dir,
            threshold_mode=threshold_mode
        )

        upper_adc, lower_adc, hyst_upper_adc, hyst_lower_adc = self._thr_hyst_mv_to_adc(
            channel,
            threshold_upper_mv,
            threshold_lower_mv,
            hysteresis_upper_mv,
            hysteresis_lower_mv
        )

        self.set_trigger_channel_properties(
            threshold_upper=upper_adc, hysteresis_upper=hyst_upper_adc,
            threshold_lower=lower_adc, hysteresis_lower=hyst_lower_adc,
            channel=channel,
            auto_trigger_us=auto_trigger_us
        )

        # Determine actual sample interval from the selected timebase
        interval_ns = self.get_timebase(timebase, samples)["Interval(ns)"]
        sample_interval_s = interval_ns / 1e9

        # Convert pulse width threshold to samples
        pw_upper = int((time_upper / time_upper_units) / sample_interval_s)
        pw_lower = int((time_lower / time_lower_units) / sample_interval_s)

        # Configure pulse width qualifier
        self.set_pulse_width_qualifier_properties(
            lower=pw_lower,
            upper=pw_upper,
            pw_type=pulse_width_type,
        )
        self.set_pulse_width_qualifier_conditions(
            [(channel, TRIGGER_STATE.TRUE)]
        )
        self.set_pulse_width_qualifier_directions(
            channel=channel,
            direction=direction,
            threshold_mode=threshold_mode,
        )

    def query_output_edge_detect(self) -> int:
        """Query the output edge detect state.
        Returns:
            int: ``1`` if edge detection is enabled, otherwise ``0``.
        """

        state = ctypes.c_int16()
        self._call_attr_function(
            "QueryOutputEdgeDetect",
            self.handle,
            ctypes.byref(state),
        )
        return state.value

    def set_output_edge_detect(self, state: int) -> None:
        """Enable or disable output edge detect.
        Args:
            state: ``1`` to enable edge detection, ``0`` to disable.
        """

        self._call_attr_function(
            "SetOutputEdgeDetect",
            self.handle,
            ctypes.c_int16(state),
        )

    def set_data_buffer_for_enabled_channels(
            self,
            samples:int,
            segment:int=0,
            datatype=DATA_TYPE.INT16_T,
            ratio_mode=RATIO_MODE.RAW,
            clear_buffer:bool=True,
            captures:int=0
        ) -> dict:
        """
        Sets data buffers for enabled channels set by picosdk.set_channel()

        Args:
            samples (int): The sample buffer or size to allocate.
            segment (int): The memory segment index.
            datatype (DATA_TYPE): The data type used for the buffer.
            ratio_mode (RATIO_MODE): The ratio mode (e.g., RAW, AVERAGE).
            clear_buffer (bool): If True, clear the buffer first
            captures: If larger than 0, it will create multiple buffers for RAPID mode.

        Returns:
            dict: A dictionary mapping each channel to its associated data buffer.
        """
        # Clear the buffer
        if clear_buffer == True:
            self.set_data_buffer(0, 0, 0, 0, 0, ACTION.CLEAR_ALL)

        # Create Buffers
        channels_buffer = {}
        # Rapid
        if captures > 0:
            for channel in self.channel_db:
                np_buffer = self.set_data_buffer_rapid_capture(channel, samples, captures, segment, datatype, ratio_mode, action=ACTION.ADD)
                channels_buffer[channel] = np_buffer
        # Single
        else:
            for channel in self.channel_db:
                channels_buffer[channel] = self.set_data_buffer(channel, samples, segment, datatype, ratio_mode, action=ACTION.ADD)

        return channels_buffer

    def set_data_buffer(
        self,
        channel,
        samples,
        segment=0,
        datatype=DATA_TYPE.INT16_T,
        ratio_mode=RATIO_MODE.RAW,
        action=ACTION.CLEAR_ALL | ACTION.ADD,
        buffer:np.ndarray|None = None,
    ) -> np.ndarray | None:
        """
        Allocates and assigns a data buffer for a specified channel on the 6000A series.

        Args:
            channel (int): The channel to associate the buffer with (e.g., CHANNEL.A).
            samples (int): Number of samples to allocate in the buffer.
            segment (int, optional): Memory segment to use.
            datatype (DATA_TYPE, optional): C data type for the buffer (e.g., INT16_T).
            ratio_mode (RATIO_MODE, optional): Downsampling mode.
            action (ACTION, optional): Action to apply to the data buffer (e.g., CLEAR_ALL | ADD).
            buffer (np.ndarray | None, optional): Send a preallocated  numpy buffer to be populated.
                If left as None, this function creates its own buffer.

        Returns:
            np.array | None: The allocated buffer or ``None`` when clearing existing buffers.

        Raises:
            PicoSDKException: If an unsupported data type is provided.
        """
        if samples == 0:
            buffer = None
            buf_ptr = None
        elif buffer is not None:
            buf_ptr = npc.as_ctypes(buffer)
        else:
            # Map to NumPy dtype and update ADC limits
            self.get_adc_limits(datatype)
            np_dtype = cst.DataTypeNPMap.get(datatype, None)
            if np_dtype is None:
                raise PicoSDKException("Invalid datatype selected for buffer")

            buffer = np.zeros(samples, dtype=np_dtype)
            buf_ptr = npc.as_ctypes(buffer)

        self._call_attr_function(
            "SetDataBuffer",
            self.handle,
            channel,
            buf_ptr,
            samples,
            datatype,
            segment,
            ratio_mode,
            action,
        )
        return buffer


    def set_data_buffer_rapid_capture(
            self,
            channel,
            samples,
            captures,
            segment=0,
            datatype=DATA_TYPE.INT16_T,
            ratio_mode=RATIO_MODE.RAW,
            action=ACTION.CLEAR_ALL | ACTION.ADD,
        ) -> np.ndarray | None:
        """
        Allocates and assigns multiple data buffers for rapid block capture on a specified channel.

        Args:
            channel (int): The channel to associate the buffer with (e.g., CHANNEL.A).
            samples (int): Number of samples to allocate in the buffer.
            captures (int): Number of rapid block captures
            segment (int, optional): Memory segment to start at.
            datatype (DATA_TYPE, optional): C data type for the buffer (e.g., INT16_T).
            ratio_mode (RATIO_MODE, optional): Downsampling mode.
            action (ACTION, optional): Action to apply to the data buffer (e.g., CLEAR_ALL | ADD).

        Returns:
            np.array | None: The allocated buffer or ``None`` when clearing existing buffers.

        Raises:
            PicoSDKException: If an unsupported data type is provided.
        """
        if samples == 0:
            buffer = None
            buf_ptr = None
        else:
            # Map to NumPy dtype and update ADC limits
            self.get_adc_limits(datatype)
            np_dtype = cst.DataTypeNPMap.get(datatype, None)
            if np_dtype is None:
                raise PicoSDKException("Invalid datatype selected for buffer")

            buffer = np.zeros((captures, samples), dtype=np_dtype)

        for i in range(captures):
            self._call_attr_function(
                "SetDataBuffer",
                self.handle,
                channel,
                npc.as_ctypes(buffer[i]),
                samples,
                datatype,
                segment + i,
                ratio_mode,
                action,
            )

        return buffer

    def set_data_buffers(
        self,
        channel,
        samples,
        segment=0,
        datatype=DATA_TYPE.INT16_T,
        ratio_mode=RATIO_MODE.AGGREGATE,
        action=ACTION.CLEAR_ALL | ACTION.ADD,
        buffers:list[np.ndarray, np.ndarray] | np.ndarray | None = None,
    ) -> np.ndarray:
        """
        Allocate and assign max and min NumPy-backed data buffers.

        Args:
            channel (int): The channel to associate the buffers with.
            samples (int): Number of samples to allocate.
            segment (int, optional): Memory segment to use.
            datatype (DATA_TYPE, optional): C data type for the buffer (e.g., INT16_T).
            ratio_mode (RATIO_MODE, optional): Downsampling mode.
            action (ACTION, optional): Action to apply to the data buffer.
            buffers (np.ndarray | None, optional): Send preallocated 2D numpy buffers to be populated.
                Min buffer first, followed by max buffer. If left as None, this function
                creates its own buffers.

        Returns:
            np.ndarray: NumPy array of buffers.

        Raises:
            PicoSDKException: If an unsupported data type is provided.
        """
<<<<<<< HEAD
        if buffers is None:
            # Map to NumPy dtype
            dtype_map = {
                DATA_TYPE.INT8_T: np.int8,
                DATA_TYPE.INT16_T: np.int16,
                DATA_TYPE.INT32_T: np.int32,
                DATA_TYPE.INT64_T: np.int64,
                DATA_TYPE.UINT32_T: np.uint32,
            }

            np_dtype = dtype_map.get(datatype)
=======
        if buffers is not None:
            buffer_min = buffers[0]
            buffer_max = buffers[1]
        else:
            # Map to NumPy dtype and update ADC limits
            self.get_adc_limits(datatype)
            np_dtype = cst.DataTypeNPMap.get(datatype, None)
>>>>>>> ab57d470
            if np_dtype is None:
                raise PicoSDKException("Invalid datatype selected for buffer")

            buffers = np.zeros((2, samples), dtype=np_dtype)

        buffer_min = buffers[0]
        buffer_max = buffers[1]

        buf_max_ptr = npc.as_ctypes(buffer_max)
        buf_min_ptr = npc.as_ctypes(buffer_min)

        self._call_attr_function(
            "SetDataBuffers",
            self.handle,
            channel,
            buf_max_ptr,
            buf_min_ptr,
            samples,
            datatype,
            segment,
            ratio_mode,
            action,
        )

        return buffers

    def set_data_buffers_rapid_capture(
            self,
            channel,
            samples,
            captures,
            segment=0,
            datatype=DATA_TYPE.INT16_T,
            ratio_mode=RATIO_MODE.RAW,
            action=ACTION.CLEAR_ALL | ACTION.ADD,
        ) -> np.ndarray | None:
        """
        Allocate and assign max and min NumPy-backed data buffers for rapid block
        capture on a specified channel.

        Args:
            channel (int): The channel to associate the buffer with (e.g., CHANNEL.A).
            samples (int): Number of samples to allocate in the buffer.
            captures (int): Number of rapid block captures
            segment (int, optional): Memory segment to start at.
            datatype (DATA_TYPE, optional): C data type for the buffer (e.g., INT16_T).
            ratio_mode (RATIO_MODE, optional): Downsampling mode.
            action (ACTION, optional): Action to apply to the data buffer (e.g., CLEAR_ALL | ADD).

        Returns:
            np.array | None: The allocated buffer or ``None`` when clearing existing buffers.

        Raises:
            PicoSDKException: If an unsupported data type is provided.
        """
        if samples == 0:
            buffer = None
            buf_ptr = None
        else:
            # Map to NumPy dtype and update ADC limits
            self.get_adc_limits(datatype)
            np_dtype = cst.DataTypeNPMap.get(datatype, None)
            if np_dtype is None:
                raise PicoSDKException("Invalid datatype selected for buffer")

            buffer = np.zeros((captures, samples, 2), dtype=np_dtype)

        for i in range(captures):
            self._call_attr_function(
                "SetDataBuffers",
                self.handle,
                channel,
                npc.as_ctypes(buffer[i][0]),
                npc.as_ctypes(buffer[i][1]),
                samples,
                datatype,
                segment + i,
                ratio_mode,
                action,
            )

        return buffer

    # Run functions
    def run_simple_block_capture(
        self,
        timebase: int,
        samples: int,
        segment: int = 0,
        start_index: int = 0,
        datatype: cst.DATA_TYPE = cst.DATA_TYPE.INT16_T,
        output_unit: str | cst.output_unit_l = 'mv',
        time_unit: str | cst.TimeUnit_L = 'ns',
        ratio: int = 0,
        ratio_mode: cst.RATIO_MODE = cst.RATIO_MODE.RAW,
        pre_trig_percent: int = 50,
    ) -> tuple[dict[int, np.ndarray], np.ndarray]:
        """Perform a complete single block capture.

        Args:
            timebase: PicoScope timebase value.
            samples: Number of samples to capture.
            segment: Memory segment index to use.
            start_index: Starting index in the buffer.
            datatype: Data type to use for the capture buffer.
            output_unit (str, optional): Output unit of data, can be ['adc', 'mv', 'v']
                Default is 'mv'.
            time_unit (str, optional): Output unit of the time_axis.
                Default is 'ns'.
            ratio: Downsampling ratio.
            ratio_mode: Downsampling mode.
            pre_trig_percent: Percentage of samples to capture before the trigger.

        Returns:
            tuple[dict[int,np.ndarray],np.ndarray]: Dictionary of channel buffers and the
            time axis (numpy array).

        Examples:
            >>> scope.set_channel(CHANNEL.A, RANGE.V1)
            >>> scope.set_simple_trigger(CHANNEL.A, threshold_mv=500)
            >>> buffers = scope.run_simple_block_capture(timebase=3, samples=1000)
        """

        # Update last used
        self.last_used_volt_unit = output_unit

        # Create data buffers
        channel_buffer = \
            self.set_data_buffer_for_enabled_channels(samples, segment, datatype, ratio_mode)

        # Start block capture
        self.run_block_capture(timebase, samples, pre_trig_percent, segment)

        # Get values from PicoScope (returning actual samples for time_axis)
        actual_samples = self.get_values(samples, start_index, segment, ratio, ratio_mode)

        # Reduce channels buffer by actual samples
        for channel in channel_buffer:
            channel_buffer[channel] = channel_buffer[channel][:actual_samples]

        # Convert from ADC to mV or V values
        if output_unit != 'adc':
            channel_buffer = self._adc_to_(channel_buffer, unit=output_unit)

        # Generate the time axis based on actual samples and timebase
        time_axis = self.get_time_axis(
            timebase, actual_samples, pre_trig_percent=pre_trig_percent,
            ratio=ratio, unit=time_unit)

        return channel_buffer, time_axis

    def run_simple_rapid_block_capture(
        self,
        timebase: int,
        samples: int,
        captures: int,
        start_index: int = 0,
        datatype: cst.DATA_TYPE = cst.DATA_TYPE.INT16_T,
        output_unit: str | cst.output_unit_l = 'mv',
        time_unit: str | cst.TimeUnit_L = 'ns',
        ratio: int = 0,
        ratio_mode: cst.RATIO_MODE = cst.RATIO_MODE.RAW,
        pre_trig_percent: int = 50,
    ) -> tuple[dict[int, np.ndarray], np.ndarray]:
        """Run a rapid block capture with X amount of captures/frames/waveforms

        Args:
            timebase: PicoScope timebase value.
            samples: Number of samples to capture.
            captures: Number of waveforms to capture.
            start_index: Starting index in buffer.
            datatype: Data type to use for the capture buffer.
            output_unit (str, optional): Output unit of data, can be ['adc', 'mv', 'v']
                Default is 'mv'.
            time_unit (str, optional): Output unit of the time_axis.
                Default is 'ns'.
            ratio: Downsampling ratio.
            ratio_mode: Downsampling mode.
            pre_trig_percent: Percentage of samples to capture before the trigger.

        Returns:
            tuple[dict,np.ndarray]: Dictionary of channel buffers and the time
                axis (numpy array).
        """
        # Update last used
        self.last_used_volt_unit = output_unit

        # Segment set to 0
        segment = 0

        # Setup memory segments
        self.memory_segments(captures)
        self.set_no_of_captures(captures)

        # Build buffers for data
        channel_buffer = self.set_data_buffer_for_enabled_channels(
            samples, datatype=datatype, ratio_mode=ratio_mode, captures=captures)

        # Run block capture
        self.run_block_capture(timebase, samples, pre_trig_percent)

        # Return values
        actual_samples, _ = self.get_values_bulk(
            start_index, samples, segment, captures - 1, ratio, ratio_mode)

        # Reduce samples based on actual samples
        for channel, array in channel_buffer.items():
            channel_buffer[channel] = array[:, :actual_samples]

        # Convert data to mV
        if output_unit != 'adc':
            channel_buffer = self._adc_to_(channel_buffer, unit=output_unit)

        # Get time axis
        time_axis = self.get_time_axis(
            timebase, actual_samples, pre_trig_percent=pre_trig_percent,
            ratio=ratio, unit=time_unit)

        # Return data
        return channel_buffer, time_axis

    def run_block_capture(
            self,
            timebase: int,
            samples: int,
            pre_trig_percent: float | None = None,
            segment: int = 0,
        ) -> int:
        """
        Runs a block capture using the specified timebase and number of samples.

        This sets up the PicoScope to begin collecting a block of data, divided into
        pre-trigger and post-trigger samples. It uses the PicoSDK `RunBlock` function.

        Args:
            timebase (int): Timebase value determining sample interval (refer to PicoSDK guide).
            samples (int): Total number of samples to capture.
            pre_trig_percent (int | None, optional):
                Percentage of samples to capture before the trigger. If None, defaults to
                last called pre_trig_percent or 50.
            segment (int, optional): Memory segment index to use.

        Returns:
            int: Estimated time (in milliseconds) the device will be busy capturing data.
        """
        # Check and add pre-trig to base dataclass
        if pre_trig_percent is None:
            pre_trig_percent = self.base_dataclass.last_pre_trig
        self.base_dataclass.last_pre_trig = pre_trig_percent

        pre_samples = int((samples * pre_trig_percent) / 100)
        post_samples = int(samples - pre_samples)
        time_indisposed_ms = ctypes.c_int32()
        self._call_attr_function(
            'RunBlock',
            self.handle,
            pre_samples,
            post_samples,
            timebase,
            ctypes.byref(time_indisposed_ms),
            segment,
            None,
            None
        )
        return time_indisposed_ms.value

    def run_streaming(
        self,
        sample_interval: float,
        time_units: TIME_UNIT,
        max_pre_trigger_samples: int,
        max_post_trigger_samples: int,
        auto_stop: int,
        ratio: int,
        ratio_mode: RATIO_MODE,
    ) -> float:
        """Begin a streaming capture.
        This wraps the ``RunStreaming`` driver call and configures the
        acquisition according to the provided arguments.
        Args:
            sample_interval: Requested interval between samples.
            time_units: Unit for ``sample_interval``.
            max_pre_trigger_samples: Number of pre-trigger samples to collect.
            max_post_trigger_samples: Number of post-trigger samples to collect.
            auto_stop: Whether the driver should stop when the buffer is full.
            ratio: Down sampling ratio.
            ratio_mode: Down sampling mode.
        Returns:
            float: The actual sample interval configured by the driver.
        """

        time_units = _StandardPicoConv[time_units]

        c_sample_interval = ctypes.c_double(sample_interval)
        self._call_attr_function(
            "RunStreaming",
            self.handle,
            ctypes.byref(c_sample_interval),
            time_units,
            int(max_pre_trigger_samples),
            int(max_post_trigger_samples),
            auto_stop,
            ratio,
            ratio_mode,
        )
        return c_sample_interval.value

    def get_enumerated_units(self) -> tuple[int, str, int]:
        """
        Returns count, serials and serial string length of a specific PicoScope unit.

        Returns:
            Number of devices of this type
            Comma separated string of all serials
            Length of string
        """
        string_buffer_length = 256
        count = ctypes.c_int16()
        serials = ctypes.create_string_buffer(string_buffer_length)
        serial_length = ctypes.c_int16(string_buffer_length)
        self._call_attr_function(
            'EnumerateUnits',
            ctypes.byref(count),
            ctypes.byref(serials),
            ctypes.byref(serial_length)
        )
        return count.value, serials.value.decode(), serial_length.value

    def get_values(
        self,
        samples,
        start_index: int =0,
        segment: int = 0,
        ratio: int = 0,
        ratio_mode: RATIO_MODE = RATIO_MODE.RAW,
        data_type: DATA_TYPE = DATA_TYPE.INT16_T,
        wait_for_ready: bool = True,
    ) -> int:
        """
        Retrieves a block of captured samples from the device once it's ready.
        If a channel goes over-range a warning will appear.

        This function should be called after confirming the device is ready using `is_ready()`.
        It invokes the underlying PicoSDK `GetValues` function to read the data into memory.

        Args:
                samples (int): Number of samples to retrieve.
                start_index (int, optional): Starting index in the buffer.
                segment (int, optional): Memory segment index to retrieve data from.
                ratio (int, optional): Downsampling ratio.
                ratio_mode (RATIO_MODE, optional): Ratio mode for downsampling.
                wait_for_ready (bool, optional): Whether to wait for the device to be ready.

        Returns:
                int: Actual number of samples retrieved.
        """

        # If wait_for_ready is True, wait for the device to be ready before getting values
        if wait_for_ready:
            self.is_ready()

        # Create ctypes for total samples and over range
        total_samples = ctypes.c_uint32(samples)
        over_range = ctypes.c_int16()

        # Call the GetValues function
        self._call_attr_function(
            'GetValues',
            self.handle,
            start_index,
            ctypes.byref(total_samples),
            ratio,
            ratio_mode,
            segment,
            ctypes.byref(over_range)
        )

        # Verify if any channels are over range
        self.over_range = over_range.value
        self.is_over_range()

        # Return the number of samples retrieved
        return total_samples.value

    def get_streaming_latest_values(
        self,
        channel,
        ratio_mode,
        data_type
    ):
        info = PICO_STREAMING_DATA_INFO(
            channel_ = channel,
            mode_ = ratio_mode,
            type_ = data_type,
        )
        trigger = PICO_STREAMING_DATA_TRIGGER_INFO()

        status = self._call_attr_function(
            "GetStreamingLatestValues",
            self.handle,
            ctypes.byref(info),
            1,
            ctypes.byref(trigger)
        )
        return {
            'status': status,
            'no of samples': info.noOfSamples_,
            'Buffer index': info.bufferIndex_,
            'start index': info.startIndex_,
            'overflowed?': info.overflow_,
            'triggered at': trigger.triggerAt_,
            'triggered?': trigger.triggered_,
            'auto stopped?': trigger.autoStop_,
        }

    def is_over_range(self) -> list:
        """
        Logs and prints a warning if any channel has been over range.

        The :attr:`over_range` attribute stores a bit mask updated by data
        retrieval methods like :meth:`get_values` and
        :meth:`get_values_overlapped`. Calling this method logs a warning if
        any channel went over range and returns a list of the affected
        channel names.

        Returns:
            list: List of channels that have been over range
        """

        over_range_channels = [CHANNEL_NAMES[i] for i in range(8) if self.over_range & (1 << i)]

        if over_range_channels:
            warnings.warn(
                f"Overrange detected on channels: {', '.join(over_range_channels)}.",
                OverrangeWarning
            )
        return over_range_channels

__all__ = ['PicoScopeBase']<|MERGE_RESOLUTION|>--- conflicted
+++ resolved
@@ -1690,19 +1690,6 @@
         Raises:
             PicoSDKException: If an unsupported data type is provided.
         """
-<<<<<<< HEAD
-        if buffers is None:
-            # Map to NumPy dtype
-            dtype_map = {
-                DATA_TYPE.INT8_T: np.int8,
-                DATA_TYPE.INT16_T: np.int16,
-                DATA_TYPE.INT32_T: np.int32,
-                DATA_TYPE.INT64_T: np.int64,
-                DATA_TYPE.UINT32_T: np.uint32,
-            }
-
-            np_dtype = dtype_map.get(datatype)
-=======
         if buffers is not None:
             buffer_min = buffers[0]
             buffer_max = buffers[1]
@@ -1710,7 +1697,6 @@
             # Map to NumPy dtype and update ADC limits
             self.get_adc_limits(datatype)
             np_dtype = cst.DataTypeNPMap.get(datatype, None)
->>>>>>> ab57d470
             if np_dtype is None:
                 raise PicoSDKException("Invalid datatype selected for buffer")
 
