<<<<<<< HEAD
"""
Copyright (C) 2025-2025 Pico Technology Ltd. See LICENSE file for terms.
"""

=======
# flake8: noqa
# pylint: skip-file
>>>>>>> cf13c7d3
import ctypes
import os
import warnings

import numpy as np
import numpy.ctypeslib as npc

from ._classes._channel_class import ChannelClass
from .error_list import ERROR_STRING
from .constants import *
from . import constants as cst
from .constants import (
    CHANNEL,
    RANGE,
    RANGE_LIST,
    range_literal,
    OutputUnitV_L,
    OutputUnitV_M,
    _StandardPicoConv,
)
from .common import *
from .common import (
    _get_literal,
)


class PicoScopeBase:
    """PicoScope base class including common SDK and python modules and functions"""
    # Class Functions
    def __init__(self, dll_name, *args, **kwargs):
        # Pytest override
        self._pytest = "pytest" in args

        # Setup DLL location per device
        if self._pytest:
            self.dll = None
        else:
            self.dll = ctypes.CDLL(os.path.join(_get_lib_path(), dll_name + ".dll"))
        self._unit_prefix_n = dll_name

        # Setup class variables
        self.handle = ctypes.c_short()
        self.channel_db: dict[int, ChannelClass] = {}
        self.resolution = None
        self.max_adc_value = None
        self.min_adc_value = None
        self.over_range = 0
        self._actual_interval = 0

    def __exit__(self):
        self.close_unit()

    def __del__(self):
        self.close_unit()


    # General Functions
    def _get_attr_function(self, function_name: str) -> ctypes.CDLL:
        """
        Returns ctypes function based on sub-class prefix name.

        For example, `_get_attr_function("OpenUnit")` will return `self.dll.ps####aOpenUnit()`.

        Args:
            function_name (str): PicoSDK function name, e.g., "OpenUnit".

        Returns:
            ctypes.CDLL: CDLL function for the specified name.
        """
        return getattr(self.dll, self._unit_prefix_n + function_name)

    def _error_handler(self, status: int) -> None:
        """
        Checks status code against error list; raises an exception if not 0.

        Errors such as `SUPPLY_NOT_CONNECTED` are returned as warnings.

        Args:
            status (int): Returned status value from PicoSDK.

        Raises:
            PicoSDKException: Pythonic exception based on status value.
        """
        error_code = ERROR_STRING[status]
        if status != 0:
            if status in [POWER_SOURCE.SUPPLY_NOT_CONNECTED]:
                warnings.warn('Power supply not connected.',
                              PowerSupplyWarning)
                return
            # Certain status codes indicate that the driver is busy or waiting
            # for more data rather than an actual failure. These should not
            # raise an exception as callers may poll until data is ready.
            if status == 407:  # PICO_WAITING_FOR_DATA_BUFFERS
                return
            self.close_unit()
            raise PicoSDKException(error_code)
        return

    def _call_attr_function(self, function_name:str, *args) -> int:
        """
        Calls a specific attribute function with the provided arguments.

        Args:
            function_name (str): PicoSDK function suffix.

        Returns:
            int: Returns status integer of PicoSDK dll.
        """
        attr_function = self._get_attr_function(function_name)
        status = attr_function(*args)
        self._error_handler(status)
        return status


    # General PicoSDK functions
    def open_unit(self, serial_number:int=None, resolution:RESOLUTION=0) -> None:
        """
        Opens PicoScope unit.

        Args:
            serial_number (int, optional): Serial number of specific unit, e.g., JR628/0017.
            resolution (RESOLUTION, optional): Resolution of device.
        """

        if serial_number is not None:
            serial_number = serial_number.encode()
        self._call_attr_function(
            'OpenUnit',
            ctypes.byref(self.handle),
            serial_number,
            resolution
        )
        self.resolution = resolution
        self.set_all_channels_off()

    def close_unit(self) -> None:
        """
        Closes the PicoScope device and releases the hardware handle.

        This calls the PicoSDK `CloseUnit` function to properly disconnect from the device.

        Returns:
                None
        """
        if self._pytest:
            return
        else:
            self._get_attr_function('CloseUnit')(self.handle)

    def stop(self) -> None:
        """Stop data acquisition on the device.

        Returns:
            None
        """
        self._call_attr_function(
            'Stop',
            self.handle
        )

    def is_ready(self) -> None:
        """
        Blocks execution until the PicoScope device is ready.

        Continuously calls the PicoSDK `IsReady` function in a loop, checking if
        the device is prepared to proceed with data acquisition.

        Returns:
                None
        """

        ready = ctypes.c_int16()
        while True:
            status = self._call_attr_function(
                "IsReady",
                self.handle,
                ctypes.byref(ready)
            )
            if ready.value != 0:
                break

    def ping_unit(self) -> bool:
        """Check that the device is still connected.
        This wraps ``ps6000aPingUnit`` which verifies communication with
        the PicoScope. If the call succeeds the method returns ``True``.
        Returns:
            bool: ``True`` if the unit responded.
        """

        status = self._call_attr_function("PingUnit", self.handle)
        return status == 0

    def check_for_update(self, n_infos: int = 8) -> tuple[list, bool]:
        """Query whether a firmware update is available for the device.
        Args:
            n_infos: Size of the firmware information buffer.
        Returns:
            tuple[list, bool]: ``(firmware_info, updates_required)`` where
                ``firmware_info`` is a list of :class:`PICO_FIRMWARE_INFO`
                structures and ``updates_required`` indicates whether any
                firmware components require updating.
        """

        info_array = (PICO_FIRMWARE_INFO * n_infos)()
        n_returned = ctypes.c_int16(n_infos)
        updates_required = ctypes.c_uint16()
        self._call_attr_function(
            "CheckForUpdate",
            self.handle,
            info_array,
            ctypes.byref(n_returned),
            ctypes.byref(updates_required),
        )

        return list(info_array)[: n_returned.value], bool(updates_required.value)

    def start_firmware_update(self, progress=None) -> None:
        """Begin installing any available firmware update.
        Args:
            progress: Optional callback ``(handle, percent)`` that receives
                progress updates as the firmware is written.
        """

        CALLBACK = ctypes.CFUNCTYPE(None, ctypes.c_int16, ctypes.c_uint16)
        cb = CALLBACK(progress) if progress else None
        self._call_attr_function(
            "StartFirmwareUpdate",
            self.handle,
            cb,
        )

    def memory_segments(self, n_segments: int) -> int:
        """Configure the number of memory segments.

        This wraps the ``ps6000aMemorySegments`` API call.

        Args:
            n_segments: Desired number of memory segments.

        Returns:
            int: Number of samples available in each segment.
        """

        max_samples = ctypes.c_uint64()
        self._call_attr_function(
            "MemorySegments",
            self.handle,
            ctypes.c_uint64(n_segments),
            ctypes.byref(max_samples),
        )
        return max_samples.value


    # Get information from PicoScope
    def get_unit_info(self, unit_info: UNIT_INFO) -> str:
        """
        Get specified information from unit. Use UNIT_INFO.XXXX or integer.

        Args:
            unit_info (UNIT_INFO): Specify information from PicoScope unit i.e. UNIT_INFO.PICO_BATCH_AND_SERIAL.

        Returns:
            str: Returns data from device.
        """
        string = ctypes.create_string_buffer(16)
        string_length = ctypes.c_int16(32)
        required_size = ctypes.c_int16(32)
        status = self._call_attr_function(
            'GetUnitInfo',
            self.handle,
            string,
            string_length,
            ctypes.byref(required_size),
            ctypes.c_uint32(unit_info)
        )
        return string.value.decode()

    def get_unit_serial(self) -> str:
        """
        Get and return batch and serial of unit.

        Returns:
                str: Returns serial, e.g., "JR628/0017".
        """
        return self.get_unit_info(UNIT_INFO.PICO_BATCH_AND_SERIAL)

    def _get_enabled_channel_flags(self) -> int:
        """
        Returns integer of enabled channels as a binary code.
        Where channel A is LSB.
        I.e. Channel A and channel C would be '0101' -> 5

        Returns:
            int: Decimal of enabled channels
        """
        enabled_channel_byte = 0
        for channel in self.channel_db:
            enabled_channel_byte += 2**channel
        return enabled_channel_byte

    def get_nearest_sampling_interval(self, interval_s:float) -> dict:
        """
        This function returns the nearest possible sample interval to the requested
        sample interval. It does not change the configuration of the oscilloscope.

        Channels need to be setup first before calculating as more channels may
        increase sample interval.

        Args:
            interval_s (float): Time value in seconds (s) you would like to obtain.

        Returns:
            dict: Dictionary of suggested timebase and actual sample interval in seconds (s).
        """
        timebase = ctypes.c_uint32()
        time_interval = ctypes.c_double()
        self._call_attr_function(
            'NearestSampleIntervalStateless',
            self.handle,
            self._get_enabled_channel_flags(),
            ctypes.c_double(interval_s),
            self.resolution,
            ctypes.byref(timebase),
            ctypes.byref(time_interval),
        )
        return {"timebase": timebase.value, "actual_sample_interval": time_interval.value}

    def get_timebase(self, timebase: int, samples: int, segment:int=0) -> dict:
        """
        This function calculates the sampling rate and maximum number of
        samples for a given timebase under the specified conditions.

        Args:
                timebase (int): Selected timebase multiplier (refer to programmer's guide).
                samples (int): Number of samples.
                segment (int, optional): The index of the memory segment to use.

        Returns:
                dict: Returns interval (ns) and max samples as a dictionary.
        """
        time_interval_ns = ctypes.c_double()
        max_samples = ctypes.c_uint64()
        status = self._call_attr_function(
            'GetTimebase',
            self.handle,
            timebase,
            samples,
            ctypes.byref(time_interval_ns),
            ctypes.byref(max_samples),
            segment
        )
        return {"Interval(ns)": time_interval_ns.value,
                "Samples":          max_samples.value}

    def _get_timebase_2(self, timebase: int, samples: int, segment:int=0):
        """
        Calculates the sampling rate and maximum number of samples for a given
        timebase under the specified conditions.

        Args:
                timebase (int): Selected timebase multiplier (refer to programmer's guide).
                samples (int): Number of samples.
                segment (int, optional): Index of the memory segment to use.

        Returns:
                dict: Dictionary containing:
                        - 'interval' (ns): Time interval between samples.
                        - 'max_samples': Maximum number of samples.
        """
        time_interval_ns = ctypes.c_float()
        max_samples = ctypes.c_int32()
        status = self._call_attr_function(
            'GetTimeBase2',
            self.handle,
            timebase,
            samples,
            ctypes.byref(time_interval_ns),
            ctypes.byref(max_samples),
            segment
        )
        return {"Interval(ns)": time_interval_ns.value,
                "Samples":          max_samples.value}

    def get_actual_interval(self):
        """
        Returns the actual interval set by device in seconds (s).


        Returns:
            float: Actual interval of device in seconds (s)
        """
        return self._actual_interval

    def get_actual_sample_rate(self):
        """
        Returns the actual sample rate set by device in samples per second (S/s)


        Returns:
            float: Actual sample rate of device in samples per second (S/s)
        """
        return (1 / self._actual_interval)

    def sample_rate_to_timebase(self, sample_rate:float, unit=SAMPLE_RATE.MSPS):
        """
        Converts sample rate to a PicoScope timebase value based on the
        attached PicoScope.

        This function will return the closest possible timebase.
        Use `get_nearest_sample_interval(interval_s)` to get the full timebase and
        actual interval achieved.

        Args:
            sample_rate (int): Desired sample rate
            unit (SAMPLE_RATE): unit of sample rate.
        """
        interval_s = 1 / (sample_rate * unit)
        timebase_dict = self.get_nearest_sampling_interval(interval_s)
        self._actual_interval = timebase_dict['actual_sample_interval']

        return timebase_dict["timebase"]

    def interval_to_timebase(self, interval:float, unit=TIME_UNIT.S):
        """
        Converts a time interval (between samples) into a PicoScope timebase
        value based on the attached PicoScope.

        This function will return the closest possible timebase.
        Use `get_nearest_sample_interval(interval_s)` to get the full timebase and
        actual interval achieved.

        Args:
            interval (float): Desired time interval between samples
            unit (TIME_UNIT, optional): Time unit of interval.
        """
        interval_s = interval / unit
        return self.get_nearest_sampling_interval(interval_s)["timebase"]

    def _get_maximum_adc_value(self) -> int:
        """
        Gets the ADC limits for specified devices.

        Currently tested on: 6000a.

        Returns:
                int: Maximum ADC value.
        """
        max_value = ctypes.c_int16()
        self._call_attr_function(
            'MaximumValue',
            self.handle,
            ctypes.byref(max_value)
        )
        return max_value.value

    def get_time_axis(
            self,
            timebase: int,
            samples: int,
            pre_trig_percent: int = None,
            unit: cst.TimeUnit_L = 'ns',
            ratio: int = 0
            ) -> np.ndarray:
        """
        Return an array of time values based on the timebase and number
        of samples

        Args:
            timebase (int): PicoScope timebase
            samples (int): Number of samples captured
            pre_trig_percent (int): Percent to offset the 0 point by. If None, default is 0.
            unit (str): Unit of seconds the time axis is returned in.
                Default is 'ns' (nanoseconds).
            ratio (int): If using a downsampling ratio, this will scale the time interval
                to reflect the reduced samples.

        Returns:
            np.ndarray: Array of time values in nano-seconds
        """
        ratio = max(1, ratio)
        scalar = cst.TimeUnitStd_M['ns'] / cst.TimeUnitStd_M[unit]
        interval = self.get_timebase(timebase, samples)['Interval(ns)'] * ratio / scalar
        time_axis = np.arange(samples) * interval
        if pre_trig_percent is None:
            return time_axis
        else:
            offset = int(time_axis.max() * (pre_trig_percent / 100))
            return time_axis - offset


    def get_trigger_time_offset(self, time_unit: TIME_UNIT, segment_index: int = 0) -> int:
        """
        Get the trigger time offset for jitter correction in waveforms.

        The driver interpolates between adjacent samples to estimate when the
        trigger actually occurred.  This means the value returned can have a
        very fine granularity—down to femtoseconds—even though the effective
        resolution is usually limited to roughly one-tenth of the sampling
        interval in real-world use.

        Args:
            time_unit (TIME_UNIT): Desired unit for the returned offset.
            segment_index (int, optional): The memory segment to query. Default
                is 0.

        Returns:
            int: Trigger time offset converted to ``time_unit``.

        Raises:
            PicoSDKException: If the function call fails or preconditions are
                not met.
        """
        time = ctypes.c_int64()
        returned_unit = ctypes.c_int32()

        self._call_attr_function(
            'GetTriggerTimeOffset',
            self.handle,
            ctypes.byref(time),
            ctypes.byref(returned_unit),
            ctypes.c_uint64(segment_index)
        )

        # Convert the returned time to the requested ``time_unit``
        pico_unit = _PICO_TIME_UNIT(returned_unit.value)
        time_s = time.value / TIME_UNIT[pico_unit.name]
        return int(time_s * TIME_UNIT[time_unit.name])

    def get_values_trigger_time_offset_bulk(
        self,
        from_segment_index: int,
        to_segment_index: int,
    ) -> list[tuple[int, _PICO_TIME_UNIT]]:
        """Retrieve trigger time offsets for a range of segments.

        This method returns the trigger time offset and associated
        time unit for each requested segment.

        Args:
            from_segment_index: Index of the first memory segment to query.
            to_segment_index: Index of the last memory segment. If this value
                is less than ``from_segment_index`` the driver wraps around.

        Returns:
            list[tuple[int, PICO_TIME_UNIT]]: ``[(offset, unit), ...]`` for each
            segment beginning with ``from_segment_index``.
        """

        count = to_segment_index - from_segment_index + 1
        times = (ctypes.c_int64 * count)()
        units = (ctypes.c_int32 * count)()

        self._call_attr_function(
            "GetValuesTriggerTimeOffsetBulk",
            self.handle,
            ctypes.byref(times),
            ctypes.byref(units),
            ctypes.c_uint64(from_segment_index),
            ctypes.c_uint64(to_segment_index),
        )

        results = []
        for i in range(count):
            results.append((times[i], _PICO_TIME_UNIT(units[i])))
        return results

    def set_no_of_captures(self, n_captures: int) -> None:
        """Configure the number of captures for rapid block mode."""

        self._call_attr_function(
            "SetNoOfCaptures",
            self.handle,
            ctypes.c_uint64(n_captures),
        )

    def get_no_of_captures(self) -> int:
        """Return the number of captures configured for rapid block."""

        n_captures = ctypes.c_uint64()
        self._call_attr_function(
            "GetNoOfCaptures",
            self.handle,
            ctypes.byref(n_captures),
        )
        return n_captures.value

    def get_values_bulk(
        self,
        start_index: int,
        no_of_samples: int,
        from_segment_index: int,
        to_segment_index: int,
        down_sample_ratio: int,
        down_sample_ratio_mode: int,
    ) -> tuple[int, list[list[str]]]:
        """Retrieve data from multiple memory segments.

        Args:
            start_index: Index within each segment to begin copying from.
            no_of_samples: Total number of samples to read from each segment.
            from_segment_index: Index of the first segment to read.
            to_segment_index: Index of the last segment. If this value is
                less than ``from_segment_index`` the driver wraps around.
            down_sample_ratio: Downsampling ratio to apply before copying.
            down_sample_ratio_mode: Downsampling mode from
                :class:`RATIO_MODE`.

        Returns:
            tuple[int, list[list[str]]]: ``(samples, overflow)list)`` where ``samples`` is the
            number of samples copied and ``overflow`` is list of captures with where
            channnels have exceeded their voltage range.
        """

        self.is_ready()
        no_samples = ctypes.c_uint64(no_of_samples)
        overflow = np.zeros(to_segment_index + 1, dtype=np.int16)
        self._call_attr_function(
            "GetValuesBulk",
            self.handle,
            ctypes.c_uint64(start_index),
            ctypes.byref(no_samples),
            ctypes.c_uint64(from_segment_index),
            ctypes.c_uint64(to_segment_index),
            ctypes.c_uint64(down_sample_ratio),
            down_sample_ratio_mode,
            npc.as_ctypes(overflow),
        )
        overflow_list = []
        for i in overflow:
            self.over_range = i
            overflow_list.append(self.is_over_range())
        return no_samples.value, overflow_list

    def get_values_overlapped(
        self,
        start_index: int,
        no_of_samples: int,
        down_sample_ratio: int,
        down_sample_ratio_mode: int,
        from_segment_index: int,
        to_segment_index: int,
        overflow: ctypes.c_int16,
    ) -> int:
        """Retrieve overlapped data from multiple segments for block or rapid block mode.

        Call this method **before** :meth:`run_block_capture` to defer the data
        retrieval request. The driver validates and performs the request when
        :meth:`run_block_capture` runs, which avoids the extra communication that
        occurs when calling :meth:`run_block_capture` followed by
        :meth:`get_values`. After the capture completes you can call
        :meth:`get_values` again to retrieve additional copies of the data.
        Stop further captures with :meth:`stop_using_get_values_overlapped` and
        check progress using :meth:`ps6000a.PicoScope.get_no_of_processed_captures`.

        Args:
            start_index: Index within the circular buffer to begin reading from.
            no_of_samples: Number of samples to copy from each segment.
            down_sample_ratio: Downsampling ratio to apply.
            down_sample_ratio_mode: Downsampling mode from :class:`RATIO_MODE`.
            from_segment_index: First segment index to read.
            to_segment_index: Last segment index to read.
            overflow: ``ctypes.c_int16`` instance that receives any overflow
                flags.

        Returns:
            int: Actual number of samples copied from each segment.

        Examples:
            >>> samples = scope.get_values_overlapped(
            ...     start_index=0,              # read from start of buffer
            ...     no_of_samples=1024,         # copy 1024 samples
            ...     down_sample_ratio=1,        # no downsampling
            ...     down_sample_ratio_mode=RATIO_MODE.RAW,
            ...     from_segment_index=0,       # first segment only
            ...     to_segment_index=0,
            ... )
            >>> scope.run_block_capture(timebase=1, samples=1024)
            >>> data = scope.get_values(samples=1024)
            >>> samples, scope.over_range
            (1024, 0)
        """

        self.is_ready()
        c_samples = ctypes.c_uint64(no_of_samples)
        self._call_attr_function(
            "GetValuesOverlapped",
            self.handle,
            ctypes.c_uint64(start_index),
            ctypes.byref(c_samples),
            ctypes.c_uint64(down_sample_ratio),
            down_sample_ratio_mode,
            ctypes.c_uint64(from_segment_index),
            ctypes.c_uint64(to_segment_index),
            ctypes.byref(overflow),
        )
        self.over_range = overflow.value
        self.is_over_range()
        return c_samples.value

    def get_device_resolution(self) -> RESOLUTION:
        """Return the currently configured resolution.
        Returns:
            :class:`RESOLUTION`: Device resolution.
        """

        resolution = ctypes.c_int32()
        self._call_attr_function(
            "GetDeviceResolution",
            self.handle,
            ctypes.byref(resolution),
        )
        self.resolution = RESOLUTION(resolution.value)
        self.min_adc_value, self.max_adc_value = self.get_adc_limits()
        return RESOLUTION(resolution.value)

    def no_of_streaming_values(self) -> int:
        """Return the number of values currently available while streaming."""

        count = ctypes.c_uint64()
        self._call_attr_function(
            "NoOfStreamingValues",
            self.handle,
            ctypes.byref(count),
        )
        return count.value

    def get_no_of_processed_captures(self) -> int:
        """Return the number of captures processed in rapid block mode."""

        n_processed = ctypes.c_uint64()
        self._call_attr_function(
            "GetNoOfProcessedCaptures",
            self.handle,
            ctypes.byref(n_processed),
        )
        return n_processed.value

    def get_minimum_timebase_stateless(self) -> dict:
        """Return the fastest timebase available for the current setup.
        Queries ``ps6000aGetMinimumTimebaseStateless`` using the enabled
        channels and current device resolution.
        Returns:
            dict: ``{"timebase": int, "time_interval": float}`` where
            ``time_interval`` is the sample period in seconds.
        """

        timebase = ctypes.c_uint32()
        time_interval = ctypes.c_double()
        self._call_attr_function(
            "GetMinimumTimebaseStateless",
            self.handle,
            self._get_enabled_channel_flags(),
            ctypes.byref(timebase),
            ctypes.byref(time_interval),
            self.resolution,
        )
        return {
            "timebase": timebase.value,
            "time_interval": time_interval.value,
        }

    # Data conversion ADC/mV & ctypes/int
    def mv_to_adc(self, mv: float, channel_range: int, channel: CHANNEL = None) -> int:
        """
        Converts a millivolt (mV) value to an ADC value based on the device's
        maximum ADC range.

        Args:
                mv (float): Voltage in millivolts to be converted.
                channel_range (int): Range of channel in millivolts i.e. 500 mV.
                channel (CHANNEL, optional): Channel associated with ``mv``. The
                        probe scaling for the channel will be applied if provided.

        Returns:
                int: ADC value corresponding to the input millivolt value.
        """
        scale = self.channel_db[channel].probe_scale
        channel_range_mv = RANGE_LIST[channel_range]
        return int(((mv / scale) / channel_range_mv) * self.max_adc_value)

    def _adc_conversion(
        self,
        adc: int | np.ndarray,
        channel: CHANNEL = None,
        output_unit: OutputUnitV_L = 'mv'
    ) -> float | np.ndarray:
        """Converts ADC value or array to mV or V using the stored probe scaling."""
        unit_scale = _get_literal(output_unit, OutputUnitV_M)
        channel_range_mv = self.channel_db[channel].range_mv
        channel_scale = self.channel_db[channel].probe_scale
        return (((adc / self.max_adc_value) * channel_range_mv) * channel_scale) / unit_scale

    def _adc_to_(
        self,
        data: dict | int | np.ndarray,
        channel: int | CHANNEL | str | channel_literal = None,
        unit: OutputUnitV_L = 'mv',
    ) -> dict | float | np.ndarray:
        """
        Middle-function between adc conversion to direct data based on if it's a dict or
        adc values.

        Args:
            data (dict, int, float, np.ndarray):
                ADC values to be converted to millivolt values
            channel (int, CHANNEL, str, optional):
                Channel the ADC data is from. If the data is a channel buffer dict,
                set to None. Defaults to None.
            unit (str, optional): unit of volts from ['mv', 'v']. Defaults to 'mv'.

        Returns:
            dict | float | np.ndarray: _description_
        """
        if isinstance(data, dict):
            for channel, adc in data.items():
                data[channel] = self._adc_conversion(adc, channel, output_unit=unit)
        else:
            if isinstance(channel, str):
                channel = _get_literal(channel, channel_map)
            data = self._adc_conversion(data, channel, output_unit=unit)
        return data

    def adc_to_mv(
        self,
        data: dict | int | np.ndarray,
        channel: int | CHANNEL | str | channel_literal = None,
    ) -> dict | float | np.ndarray:
        """
        Converts ADC values into millivolt (mV) values.
        The data can be from a channel buffer (dict), numpy array or single value.

        Args:
            data (dict, int, float, np.ndarray):
                ADC values to be converted to millivolt values
            channel (int, CHANNEL, str, optional):
                Channel the ADC data is from. If the data is a channel buffer dict,
                set to None. Defaults to None.

        Returns:
            dict, int, float, np.ndarray: Data converted into millivolts (mV)
        """
        return self._adc_to_(data, channel, unit='mv')

    def adc_to_volts(
        self,
        data: dict | int | np.ndarray,
        channel: int | CHANNEL | str | channel_literal = None,
    ) -> dict | float | np.ndarray:
        """
        Converts ADC values into voltage (V) values.
        The data can be from a channel buffer (dict), numpy array or single value.

        Args:
            data (dict, int, float, np.ndarray):
                ADC values to be converted to millivolt values
            channel (int, CHANNEL, str, optional):
                Channel the ADC data is from. If the data is a channel buffer dict,
                set to None. Defaults to None.

        Returns:
            dict, int, float, np.ndarray: Data converted into volts (V)
        """
        return self._adc_to_(data, channel, unit='v')

    def _thr_hyst_mv_to_adc(
            self,
            channel,
            threshold_upper_mv,
            threshold_lower_mv,
            hysteresis_upper_mv,
            hysteresis_lower_mv
    ) -> tuple[int, int, int, int]:
        if channel in self.channel_db:
            ch_range = self.channel_db[channel].range
            upper_adc = self.mv_to_adc(threshold_upper_mv, ch_range, channel)
            lower_adc = self.mv_to_adc(threshold_lower_mv, ch_range, channel)
            hyst_upper_adc = self.mv_to_adc(hysteresis_upper_mv, ch_range, channel)
            hyst_lower_adc = self.mv_to_adc(hysteresis_lower_mv, ch_range, channel)
        else:
            upper_adc = int(threshold_upper_mv)
            lower_adc = int(threshold_lower_mv)
            hyst_upper_adc = int(hysteresis_upper_mv)
            hyst_lower_adc = int(hysteresis_lower_mv)

        return upper_adc, lower_adc, hyst_upper_adc, hyst_lower_adc

    # Set methods for PicoScope configuration
    def _change_power_source(self, state: POWER_SOURCE) -> 0:
        """
        Change the power source of a device to/from USB only or DC + USB.

        Args:
                state (POWER_SOURCE): Power source variable (i.e. POWER_SOURCE.SUPPLY_NOT_CONNECTED).
        """
        self._call_attr_function(
            'ChangePowerSource',
            self.handle,
            state
        )

    def get_ylim(self, unit: OutputUnitV_L = 'mv') -> tuple[float, float]:
        """
        Returns the ylim of the widest channel range as a tuple.
        Ideal for pyplot ylim function.

        Args:
            unit (str): 'mv' or 'v'. Depending on whether your data is in mV
                or Volts.

        Returns:
            tuple[float, float]: Minium and maximum range values

        Examples:
            >>> from matplotlib import pyplot as plt
            >>> ...
            >>> plt.ylim(scope.get_ylim())
        """
        largest_range_index = max(
            self.channel_db,
            key=lambda ch: self.channel_db[ch].range_mv
)
        unit = unit.lower()
        if unit == 'mv':
            return self.channel_db[largest_range_index].ylim_mv
        elif unit == 'v':
            return self.channel_db[largest_range_index].ylim_v

    def set_device_resolution(self, resolution: RESOLUTION) -> None:
        """Configure the ADC resolution using ``ps6000aSetDeviceResolution``.
        Args:
            resolution: Desired resolution as a :class:`RESOLUTION` value.
        """

        self._call_attr_function(
            "SetDeviceResolution",
            self.handle,
            resolution,
        )
        self.resolution = resolution
        self.min_adc_value, self.max_adc_value = self.get_adc_limits()

    def set_all_channels_off(self):
        """Turns all channels off, based on unit number of channels"""
        channels = self.get_unit_info(UNIT_INFO.PICO_VARIANT_INFO)[1]
        for channel in range(int(channels)):
            self.set_channel(channel, enabled=False)

    def set_simple_trigger(
            self,
            channel: CHANNEL | channel_literal,
            threshold_mv:int=0,
            enable:bool=True,
            direction:TRIGGER_DIR | trigger_dir_l = TRIGGER_DIR.RISING,
            delay:int=0,
            auto_trigger:int=0
        ) -> None:
        """
        Sets up a simple trigger from a specified channel and threshold in mV.

        Args:
            channel (CHANNEL | str): The input channel to apply the trigger to.
            threshold_mv (int, optional): Trigger threshold level in millivolts.
            enable (bool, optional): Enables or disables the trigger.
            direction (TRIGGER_DIR | str, optional): Trigger direction (e.g., ``TRIGGER_DIR.RISING``).
            delay (int, optional): Delay in samples after the trigger condition is met before starting capture.
            auto_trigger (int, optional): Timeout in **microseconds** after which data capture proceeds even if no
                trigger occurs. If 0, the PicoScope will wait indefintely.

        Examples:
            When using TRIGGER_AUX, threshold is fixed to 1.25 V
            >>> scope.set_simple_trigger(channel=psdk.CHANNEL.TRIGGER_AUX)
        """
        channel = _get_literal(channel, channel_map)
        direction = _get_literal(direction, trigger_dir_m)

        if channel in self.channel_db:
            threshold_adc = self.mv_to_adc(threshold_mv, self.channel_db[channel].range, channel)
        else:
            threshold_adc = int(threshold_mv)

        self._call_attr_function(
            'SetSimpleTrigger',
            self.handle,
            enable,
            channel,
            threshold_adc,
            direction,
            delay,
            auto_trigger
        )

    def set_trigger_channel_conditions(
        self,
        conditions: list[tuple[CHANNEL, TRIGGER_STATE]],
        action: int = ACTION.CLEAR_ALL | ACTION.ADD,
    ) -> None:
        """Configure a trigger condition.

        Args:
            conditions (list[tuple[CHANNEL, TRIGGER_STATE]]):
                A list of tuples describing the CHANNEL and TRIGGER_STATE for that channel
            action (int, optional): Action to apply this condition relateive to any previous
                condition. Defaults to ACTION.CLEAR_ALL | ACTION.ADD.
        """

        cond_len = len(conditions)
        cond_array = (PICO_CONDITION * cond_len)()
        for i, (source, state) in enumerate(conditions):
            cond_array[i] = PICO_CONDITION(source, state)

        self._call_attr_function(
            "SetTriggerChannelConditions",
            self.handle,
            ctypes.byref(cond_array),
            ctypes.c_int16(cond_len),
            action,
        )

    def set_trigger_channel_properties(
        self,
        threshold_upper: int,
        hysteresis_upper: int,
        threshold_lower: int,
        hysteresis_lower: int,
        channel: int,
        aux_output_enable: int = 0,
        auto_trigger_us: int = 0,
    ) -> None:
        """Configure trigger thresholds for ``channel``. All
        threshold and hysteresis values are specified in ADC counts.

        Args:
            threshold_upper (int): Upper trigger level.
            hysteresis_upper (int): Hysteresis for ``threshold_upper``.
            threshold_lower (int): Lower trigger level.
            hysteresis_lower (int): Hysteresis for ``threshold_lower``.
            channel (int): Target channel as a :class:`CHANNEL` value.
            aux_output_enable (int, optional): Auxiliary output flag.
            auto_trigger_us (int, optional): Auto-trigger timeout in
                microseconds. ``0`` waits indefinitely.
        """

        prop = PICO_TRIGGER_CHANNEL_PROPERTIES(
            threshold_upper,
            hysteresis_upper,
            threshold_lower,
            hysteresis_lower,
            channel,
        )

        self._call_attr_function(
            "SetTriggerChannelProperties",
            self.handle,
            ctypes.byref(prop),
            ctypes.c_int16(1),
            ctypes.c_int16(aux_output_enable),
            ctypes.c_uint32(auto_trigger_us),
        )

    def set_trigger_channel_directions(
        self,
        channel: CHANNEL | list,
        direction: THRESHOLD_DIRECTION | list,
        threshold_mode: THRESHOLD_MODE | list,
    ) -> None:
        """
        Specify the trigger direction for ``channel``.
        If multiple directions are needed, channel, direction and threshold_mode
        can be given a list of values.

        Args:
            channel (CHANNEL | list): Single or list of channels to configure.
            direction (THRESHOLD_DIRECTION | list): Single or list of directions to configure.
            threshold_mode (THRESHOLD_MODE | list): Single or list of threshold modes to configure.
        """

        if type(channel) == list:
            dir_len = len(channel)
            dir_struct = (PICO_DIRECTION * dir_len)()
            for i in range(dir_len):
                dir_struct[i] = PICO_DIRECTION(channel[i], direction[i], threshold_mode[i])
        else:
            dir_len = 1
            dir_struct = PICO_DIRECTION(channel, direction, threshold_mode)

        self._call_attr_function(
            "SetTriggerChannelDirections",
            self.handle,
            ctypes.byref(dir_struct),
            ctypes.c_int16(dir_len),
        )

    def set_advanced_trigger(
        self,
        channel: int,
        state: int,
        direction: int,
        threshold_mode: int,
        threshold_upper_mv: float,
        threshold_lower_mv: float,
        hysteresis_upper_mv: float = 0.0,
        hysteresis_lower_mv: float = 0.0,
        aux_output_enable: int = 0,
        auto_trigger_ms: int = 0,
        action: int = ACTION.CLEAR_ALL | ACTION.ADD,
    ) -> None:
        """Configure an advanced trigger in a single call.

        This helper sets up the trigger condition, direction and properties
        required for non-simple triggers.

        Args:
            channel: Channel to monitor for the trigger condition.
            state: Trigger state used with ``set_trigger_channel_conditions``.
            direction: Trigger direction from
                :class:`PICO_THRESHOLD_DIRECTION`.
            threshold_mode: Threshold mode from :class:`PICO_THRESHOLD_MODE`.
            threshold_upper_mv: Upper trigger threshold in millivolts.
            threshold_lower_mv: Lower trigger threshold in millivolts.
            hysteresis_upper_mv: Optional hysteresis for ``threshold_upper_mv``
                in millivolts.
            hysteresis_lower_mv: Optional hysteresis for ``threshold_lower_mv``
                in millivolts.
            aux_output_enable: Optional auxiliary output flag.
            auto_trigger_ms: Auto-trigger timeout in milliseconds. ``0`` waits
                indefinitely.
            action: Action flag for ``set_trigger_channel_conditions``.
        """

        upper_adc, lower_adc, hyst_upper_adc, hyst_lower_adc = self._thr_hyst_mv_to_adc(
            channel,
            threshold_upper_mv,
            threshold_lower_mv,
            hysteresis_upper_mv,
            hysteresis_lower_mv
        )

        self.set_trigger_channel_conditions([(channel, state)], action)
        self.set_trigger_channel_directions(channel, direction, threshold_mode)
        self.set_trigger_channel_properties(
            upper_adc,
            hyst_upper_adc,
            lower_adc,
            hyst_lower_adc,
            channel,
            aux_output_enable,
            auto_trigger_ms * 1000,
        )

    def set_trigger_delay(self, delay: int) -> None:
        """Delay the trigger by ``delay`` samples.
        Args:
            delay: Number of samples to delay the trigger by.
        """

        self._call_attr_function(
            "SetTriggerDelay",
            self.handle,
            ctypes.c_uint64(delay),
        )

    def set_pulse_width_qualifier_properties(
        self,
        lower: int,
        upper: int,
        pw_type: int,
    ) -> None:
        """Configure pulse width qualifier thresholds.
        Args:
            lower: Lower bound of the pulse width (inclusive).
            upper: Upper bound of the pulse width (inclusive).
            pw_type: Pulse width comparison type.
        """

        self._call_attr_function(
            "SetPulseWidthQualifierProperties",
            self.handle,
            ctypes.c_uint32(lower),
            ctypes.c_uint32(upper),
            pw_type,
        )

    def set_pulse_width_qualifier_conditions(
        self,
        conditions: list[tuple[CHANNEL, TRIGGER_STATE]],
        action: int = ACTION.CLEAR_ALL | ACTION.ADD,
    ) -> None:
        """Configure a pulse width qualifier condition.

        Args:
            conditions (list[tuple[CHANNEL, TRIGGER_STATE]]):
                A list of tuples describing the CHANNEL and TRIGGER_STATE for that channel
            action (int, optional): Action to apply this condition relateive to any previous
                condition. Defaults to ACTION.CLEAR_ALL | ACTION.ADD.
        """
        cond_len = len(conditions)
        cond_array = (PICO_CONDITION * cond_len)()
        for i, (source, state) in enumerate(conditions):
            cond_array[i] = PICO_CONDITION(source, state)

        self._call_attr_function(
            "SetPulseWidthQualifierConditions",
            self.handle,
            ctypes.byref(cond_array),
            ctypes.c_int16(cond_len),
            action,
        )

    def set_pulse_width_trigger(
        self,
        channel:CHANNEL,
        timebase:int,
        samples:int,
        direction:THRESHOLD_DIRECTION,
        pulse_width_type:PULSE_WIDTH_TYPE,
        time_upper=0,
        time_upper_units:TIME_UNIT=TIME_UNIT.US,
        time_lower=0,
        time_lower_units:TIME_UNIT=TIME_UNIT.US,
        threshold_upper_mv:float=0.0,
        threshold_lower_mv:float=0.0,
        hysteresis_upper_mv: float = 0.0,
        hysteresis_lower_mv: float = 0.0,
        trig_dir:THRESHOLD_DIRECTION=None,
        threshold_mode:THRESHOLD_MODE = THRESHOLD_MODE.LEVEL,
        auto_trigger_us=0
    ) -> None:
        """
        Configures a pulse width trigger using a specified channel and timing parameters.

        This method sets up a trigger condition where a pulse on the specified channel
        must be within or outside a defined pulse width window. The trigger logic uses
        both level thresholds and pulse width qualifiers to define the trigger behavior.

        Args:
            channel (CHANNEL): The input channel on which to apply the pulse width trigger.
            timebase (int): The timebase index to determine sampling interval.
            samples (int): The number of samples to be captured (used to resolve timing).
            direction (THRESHOLD_DIRECTION): Pulse polarity to trigger on (e.g. RISING or FALLING).
            pulse_width_type (PULSE_WIDTH_TYPE): Type of pulse width qualifier (e.g. GREATER_THAN).
            time_upper (float, optional): Upper time bound for pulse width. Default is 0 (disabled).
            time_upper_units (TIME_UNIT, optional): Units for `time_upper`. Default is microseconds.
            time_lower (float, optional): Lower time bound for pulse width. Default is 0 (disabled).
            time_lower_units (TIME_UNIT, optional): Units for `time_lower`. Default is microseconds.
            threshold_upper_mv (float, optional): Upper voltage threshold in millivolts. Default is 0.0 mV.
            threshold_lower_mv (float, optional): Lower voltage threshold in millivolts. Default is 0.0 mV.
            hysteresis_upper_mv (float, optional): Hysteresis for upper threshold in mV. Default is 0.0 mV.
            hysteresis_lower_mv (float, optional): Hysteresis for lower threshold in mV. Default is 0.0 mV.
            trig_dir (THRESHOLD_DIRECTION, optional): Trigger direction for the initial pulse.
                If None, inferred as opposite of `direction`. Default is None.
            threshold_mode (THRESHOLD_MODE, optional): Specifies whether thresholds are in level or window mode.
                Default is LEVEL.
            auto_trigger_us (int, optional): Time in microseconds after which an automatic trigger occurs.
                Default is 0 (disabled).
        """

        # If no times are set, raise an error.
        if time_upper == 0 and time_lower == 0:
            raise PicoSDKException('No time_upper or time_lower bounds specified for Pulse Width Trigger')

        self.set_trigger_channel_conditions(
            conditions=[
                (channel, TRIGGER_STATE.TRUE),
                (CHANNEL.PULSE_WIDTH_SOURCE, TRIGGER_STATE.TRUE)
            ]
        )

        # If no trigger direction is specified, use the oppsite direction, otherwise raise an error
        if trig_dir is None:
            if direction is THRESHOLD_DIRECTION.RISING: trig_dir = THRESHOLD_DIRECTION.FALLING
            elif direction is THRESHOLD_DIRECTION.FALLING: trig_dir = THRESHOLD_DIRECTION.RISING
            else:
                raise PicoSDKException('THRESHOLD_DIRECTION for trig_dir has not been specified')

        self.set_trigger_channel_directions(
            channel=channel,
            direction=trig_dir,
            threshold_mode=threshold_mode
        )

        upper_adc, lower_adc, hyst_upper_adc, hyst_lower_adc = self._thr_hyst_mv_to_adc(
            channel,
            threshold_upper_mv,
            threshold_lower_mv,
            hysteresis_upper_mv,
            hysteresis_lower_mv
        )

        self.set_trigger_channel_properties(
            threshold_upper=upper_adc, hysteresis_upper=hyst_upper_adc,
            threshold_lower=lower_adc, hysteresis_lower=hyst_lower_adc,
            channel=channel,
            auto_trigger_us=auto_trigger_us
        )

        # Determine actual sample interval from the selected timebase
        interval_ns = self.get_timebase(timebase, samples)["Interval(ns)"]
        sample_interval_s = interval_ns / 1e9

        # Convert pulse width threshold to samples
        pw_upper = int((time_upper / time_upper_units) / sample_interval_s)
        pw_lower = int((time_lower / time_lower_units) / sample_interval_s)

        # Configure pulse width qualifier
        self.set_pulse_width_qualifier_properties(
            lower=pw_lower,
            upper=pw_upper,
            pw_type=pulse_width_type,
        )
        self.set_pulse_width_qualifier_conditions(
            [(channel, TRIGGER_STATE.TRUE)]
        )
        self.set_pulse_width_qualifier_directions(
            channel=channel,
            direction=direction,
            threshold_mode=threshold_mode,
        )

    def query_output_edge_detect(self) -> int:
        """Query the output edge detect state.
        Returns:
            int: ``1`` if edge detection is enabled, otherwise ``0``.
        """

        state = ctypes.c_int16()
        self._call_attr_function(
            "QueryOutputEdgeDetect",
            self.handle,
            ctypes.byref(state),
        )
        return state.value

    def set_output_edge_detect(self, state: int) -> None:
        """Enable or disable output edge detect.
        Args:
            state: ``1`` to enable edge detection, ``0`` to disable.
        """

        self._call_attr_function(
            "SetOutputEdgeDetect",
            self.handle,
            ctypes.c_int16(state),
        )

    def set_data_buffer_for_enabled_channels(
            self,
            samples:int,
            segment:int=0,
            datatype=DATA_TYPE.INT16_T,
            ratio_mode=RATIO_MODE.RAW,
            clear_buffer:bool=True,
            captures:int=0
        ) -> dict:
        """
        Sets data buffers for enabled channels set by picosdk.set_channel()

        Args:
            samples (int): The sample buffer or size to allocate.
            segment (int): The memory segment index.
            datatype (DATA_TYPE): The data type used for the buffer.
            ratio_mode (RATIO_MODE): The ratio mode (e.g., RAW, AVERAGE).
            clear_buffer (bool): If True, clear the buffer first
            captures: If larger than 0, it will create multiple buffers for RAPID mode.

        Returns:
            dict: A dictionary mapping each channel to its associated data buffer.
        """
        # Clear the buffer
        if clear_buffer == True:
            self.set_data_buffer(0, 0, 0, 0, 0, ACTION.CLEAR_ALL)

        # Create Buffers
        channels_buffer = {}
        # Rapid
        if captures > 0:
            for channel in self.channel_db:
                np_buffer = self.set_data_buffer_rapid_capture(channel, samples, captures, segment, datatype, ratio_mode, action=ACTION.ADD)
                channels_buffer[channel] = np_buffer
        # Single
        else:
            for channel in self.channel_db:
                channels_buffer[channel] = self.set_data_buffer(channel, samples, segment, datatype, ratio_mode, action=ACTION.ADD)

        return channels_buffer

    def set_data_buffer(
        self,
        channel,
        samples,
        segment=0,
        datatype=DATA_TYPE.INT16_T,
        ratio_mode=RATIO_MODE.RAW,
        action=ACTION.CLEAR_ALL | ACTION.ADD,
        buffer:np.ndarray|None = None,
    ) -> np.ndarray | None:
        """
        Allocates and assigns a data buffer for a specified channel on the 6000A series.

        Args:
            channel (int): The channel to associate the buffer with (e.g., CHANNEL.A).
            samples (int): Number of samples to allocate in the buffer.
            segment (int, optional): Memory segment to use.
            datatype (DATA_TYPE, optional): C data type for the buffer (e.g., INT16_T).
            ratio_mode (RATIO_MODE, optional): Downsampling mode.
            action (ACTION, optional): Action to apply to the data buffer (e.g., CLEAR_ALL | ADD).
            buffer (np.ndarray | None, optional): Send a preallocated  numpy buffer to be populated.
                If left as None, this function creates its own buffer.

        Returns:
            np.array | None: The allocated buffer or ``None`` when clearing existing buffers.

        Raises:
            PicoSDKException: If an unsupported data type is provided.
        """
        if samples == 0:
            buffer = None
            buf_ptr = None
        elif buffer is not None:
            buf_ptr = npc.as_ctypes(buffer)
        else:
            # Map to NumPy dtype
            dtype_map = {
                DATA_TYPE.INT8_T: np.int8,
                DATA_TYPE.INT16_T: np.int16,
                DATA_TYPE.INT32_T: np.int32,
                DATA_TYPE.INT64_T: np.int64,
                DATA_TYPE.UINT32_T: np.uint32,
            }

            np_dtype = dtype_map.get(datatype)
            if np_dtype is None:
                raise PicoSDKException("Invalid datatype selected for buffer")

            buffer = np.zeros(samples, dtype=np_dtype)
            buf_ptr = npc.as_ctypes(buffer)

        self._call_attr_function(
            "SetDataBuffer",
            self.handle,
            channel,
            buf_ptr,
            samples,
            datatype,
            segment,
            ratio_mode,
            action,
        )
        return buffer


    def set_data_buffer_rapid_capture(
            self,
            channel,
            samples,
            captures,
            segment=0,
            datatype=DATA_TYPE.INT16_T,
            ratio_mode=RATIO_MODE.RAW,
            action=ACTION.CLEAR_ALL | ACTION.ADD,
        ) -> np.ndarray | None:
        """
        Allocates and assigns multiple data buffers for rapid block capture on a specified channel.

        Args:
            channel (int): The channel to associate the buffer with (e.g., CHANNEL.A).
            samples (int): Number of samples to allocate in the buffer.
            captures (int): Number of rapid block captures
            segment (int, optional): Memory segment to start at.
            datatype (DATA_TYPE, optional): C data type for the buffer (e.g., INT16_T).
            ratio_mode (RATIO_MODE, optional): Downsampling mode.
            action (ACTION, optional): Action to apply to the data buffer (e.g., CLEAR_ALL | ADD).

        Returns:
            np.array | None: The allocated buffer or ``None`` when clearing existing buffers.

        Raises:
            PicoSDKException: If an unsupported data type is provided.
        """
        if samples == 0:
            buffer = None
            buf_ptr = None
        else:
            # Map to NumPy dtype
            dtype_map = {
                DATA_TYPE.INT8_T: np.int8,
                DATA_TYPE.INT16_T: np.int16,
                DATA_TYPE.INT32_T: np.int32,
                DATA_TYPE.INT64_T: np.int64,
                DATA_TYPE.UINT32_T: np.uint32,
            }

            np_dtype = dtype_map.get(datatype)
            if np_dtype is None:
                raise PicoSDKException("Invalid datatype selected for buffer")

            buffer = np.zeros((captures, samples), dtype=np_dtype)

        for i in range(captures):
            self._call_attr_function(
                "SetDataBuffer",
                self.handle,
                channel,
                npc.as_ctypes(buffer[i]),
                samples,
                datatype,
                segment + i,
                ratio_mode,
                action,
            )

        return buffer

    def set_data_buffers(
        self,
        channel,
        samples,
        segment=0,
        datatype=DATA_TYPE.INT16_T,
        ratio_mode=RATIO_MODE.AGGREGATE,
        action=ACTION.CLEAR_ALL | ACTION.ADD,
        buffers:list[np.ndarray, np.ndarray] | np.ndarray | None = None,
    ) -> tuple[np.ndarray, np.ndarray]:
        """
        Allocate and assign max and min NumPy-backed data buffers.

        Args:
            channel (int): The channel to associate the buffers with.
            samples (int): Number of samples to allocate.
            segment (int, optional): Memory segment to use.
            datatype (DATA_TYPE, optional): C data type for the buffer (e.g., INT16_T).
            ratio_mode (RATIO_MODE, optional): Downsampling mode.
            action (ACTION, optional): Action to apply to the data buffer.
            buffers (np.ndarray | None, optional): Send preallocated 2D numpy buffers to be populated.
                Min buffer first, followed by max buffer. If left as None, this function
                creates its own buffers.

        Returns:
            tuple[np.ndarray, np.ndarray]: Tuple of (buffer_min, buffer_max) NumPy arrays.

        Raises:
            PicoSDKException: If an unsupported data type is provided.
        """
        if buffers is not None:
            buffer_min = buffers[0]
            buffer_max = buffers[1]
        else:
            # Map to NumPy dtype
            dtype_map = {
                DATA_TYPE.INT8_T: np.int8,
                DATA_TYPE.INT16_T: np.int16,
                DATA_TYPE.INT32_T: np.int32,
                DATA_TYPE.INT64_T: np.int64,
                DATA_TYPE.UINT32_T: np.uint32,
            }

            np_dtype = dtype_map.get(datatype)
            if np_dtype is None:
                raise PicoSDKException("Invalid datatype selected for buffer")

            buffer_max = np.zeros(samples, dtype=np_dtype)
            buffer_min = np.zeros(samples, dtype=np_dtype)

        buf_max_ptr = npc.as_ctypes(buffer_max)
        buf_min_ptr = npc.as_ctypes(buffer_min)

        self._call_attr_function(
            "SetDataBuffers",
            self.handle,
            channel,
            buf_max_ptr,
            buf_min_ptr,
            samples,
            datatype,
            segment,
            ratio_mode,
            action,
        )

        return buffer_min, buffer_max

    def set_data_buffers_rapid_capture(
            self,
            channel,
            samples,
            captures,
            segment=0,
            datatype=DATA_TYPE.INT16_T,
            ratio_mode=RATIO_MODE.RAW,
            action=ACTION.CLEAR_ALL | ACTION.ADD,
        ) -> np.ndarray | None:
        """
        Allocate and assign max and min NumPy-backed data buffers for rapid block
        capture on a specified channel.

        Args:
            channel (int): The channel to associate the buffer with (e.g., CHANNEL.A).
            samples (int): Number of samples to allocate in the buffer.
            captures (int): Number of rapid block captures
            segment (int, optional): Memory segment to start at.
            datatype (DATA_TYPE, optional): C data type for the buffer (e.g., INT16_T).
            ratio_mode (RATIO_MODE, optional): Downsampling mode.
            action (ACTION, optional): Action to apply to the data buffer (e.g., CLEAR_ALL | ADD).

        Returns:
            np.array | None: The allocated buffer or ``None`` when clearing existing buffers.

        Raises:
            PicoSDKException: If an unsupported data type is provided.
        """
        if samples == 0:
            buffer = None
            buf_ptr = None
        else:
            # Map to NumPy dtype
            dtype_map = {
                DATA_TYPE.INT8_T: np.int8,
                DATA_TYPE.INT16_T: np.int16,
                DATA_TYPE.INT32_T: np.int32,
                DATA_TYPE.INT64_T: np.int64,
                DATA_TYPE.UINT32_T: np.uint32,
            }

            np_dtype = dtype_map.get(datatype)
            if np_dtype is None:
                raise PicoSDKException("Invalid datatype selected for buffer")

            buffer = np.zeros((captures, samples, 2), dtype=np_dtype)

        for i in range(captures):
            self._call_attr_function(
                "SetDataBuffers",
                self.handle,
                channel,
                npc.as_ctypes(buffer[i][0]),
                npc.as_ctypes(buffer[i][1]),
                samples,
                datatype,
                segment + i,
                ratio_mode,
                action,
            )

        return buffer

    # Run functions
    def run_simple_block_capture(
        self,
        timebase: int,
        samples: int,
        segment: int = 0,
        start_index: int = 0,
        datatype: cst.DATA_TYPE = cst.DATA_TYPE.INT16_T,
        output_unit: str | cst.output_unit_l = 'mv',
        time_unit: str | cst.TimeUnit_L = 'ns',
        ratio: int = 0,
        ratio_mode: cst.RATIO_MODE = cst.RATIO_MODE.RAW,
        pre_trig_percent: int = 50,
    ) -> tuple[dict[int, np.ndarray], np.ndarray]:
        """Perform a complete single block capture.

        Args:
            timebase: PicoScope timebase value.
            samples: Number of samples to capture.
            segment: Memory segment index to use.
            start_index: Starting index in the buffer.
            datatype: Data type to use for the capture buffer.
            output_unit (str, optional): Output unit of data, can be ['adc', 'mv', 'v']
                Default is 'mv'.
            time_unit (str, optional): Output unit of the time_axis.
                Default is 'ns'.
            ratio: Downsampling ratio.
            ratio_mode: Downsampling mode.
            pre_trig_percent: Percentage of samples to capture before the trigger.

        Returns:
            tuple[dict[int,np.ndarray],np.ndarray]: Dictionary of channel buffers and the
            time axis (numpy array).

        Examples:
            >>> scope.set_channel(CHANNEL.A, RANGE.V1)
            >>> scope.set_simple_trigger(CHANNEL.A, threshold_mv=500)
            >>> buffers = scope.run_simple_block_capture(timebase=3, samples=1000)
        """

        # Create data buffers
        channel_buffer = \
            self.set_data_buffer_for_enabled_channels(samples, segment, datatype, ratio_mode)

        # Start block capture
        self.run_block_capture(timebase, samples, pre_trig_percent, segment)

        # Get values from PicoScope (returning actual samples for time_axis)
        actual_samples = self.get_values(samples, start_index, segment, ratio, ratio_mode)

        # Reduce channels buffer by actual samples
        for channel in channel_buffer:
            channel_buffer[channel] = channel_buffer[channel][:actual_samples]

        # Convert from ADC to mV or V values
        if output_unit != 'adc':
            channel_buffer = self._adc_to_(channel_buffer, unit=output_unit)

        # Generate the time axis based on actual samples and timebase
        time_axis = self.get_time_axis(
            timebase, actual_samples, pre_trig_percent=pre_trig_percent,
            ratio=ratio, unit=time_unit)

        return channel_buffer, time_axis

    def run_simple_rapid_block_capture(
        self,
        timebase: int,
        samples: int,
        captures: int,
        start_index: int = 0,
        datatype: cst.DATA_TYPE = cst.DATA_TYPE.INT16_T,
        output_unit: str | cst.output_unit_l = 'mv',
        time_unit: str | cst.TimeUnit_L = 'ns',
        ratio: int = 0,
        ratio_mode: cst.RATIO_MODE = cst.RATIO_MODE.RAW,
        pre_trig_percent: int = 50,
    ) -> tuple[dict[int, np.ndarray], np.ndarray]:
        """Run a rapid block capture with X amount of captures/frames/waveforms

        Args:
            timebase: PicoScope timebase value.
            samples: Number of samples to capture.
            captures: Number of waveforms to capture.
            start_index: Starting index in buffer.
            datatype: Data type to use for the capture buffer.
            output_unit (str, optional): Output unit of data, can be ['adc', 'mv', 'v']
                Default is 'mv'.
            time_unit (str, optional): Output unit of the time_axis.
                Default is 'ns'.
            ratio: Downsampling ratio.
            ratio_mode: Downsampling mode.
            pre_trig_percent: Percentage of samples to capture before the trigger.

        Returns:
            tuple[dict,np.ndarray]: Dictionary of channel buffers and the time
                axis (numpy array).
        """

        # Segment set to 0
        segment = 0

        # Setup memory segments
        self.memory_segments(captures)
        self.set_no_of_captures(captures)

        # Build buffers for data
        channel_buffer = self.set_data_buffer_for_enabled_channels(
            samples, datatype=datatype, ratio_mode=ratio_mode, captures=captures)

        # Run block capture
        self.run_block_capture(timebase, samples, pre_trig_percent)

        # Return values
        actual_samples, _ = self.get_values_bulk(
            start_index, samples, segment, captures - 1, ratio, ratio_mode)

        # Reduce samples based on actual samples
        for channel, array in channel_buffer.items():
            channel_buffer[channel] = array[:, :actual_samples]

        # Convert data to mV
        if output_unit != 'adc':
            channel_buffer = self._adc_to_(channel_buffer, unit=output_unit)

        # Get time axis
        time_axis = self.get_time_axis(
            timebase, actual_samples, pre_trig_percent=pre_trig_percent,
            ratio=ratio, unit=time_unit)

        # Return data
        return channel_buffer, time_axis

    def run_block_capture(self, timebase, samples, pre_trig_percent=50, segment=0) -> int:
        """
        Runs a block capture using the specified timebase and number of samples.

        This sets up the PicoScope to begin collecting a block of data, divided into
        pre-trigger and post-trigger samples. It uses the PicoSDK `RunBlock` function.

        Args:
                timebase (int): Timebase value determining sample interval (refer to PicoSDK guide).
                samples (int): Total number of samples to capture.
                pre_trig_percent (int, optional): Percentage of samples to capture before the trigger.
                segment (int, optional): Memory segment index to use.

        Returns:
                int: Estimated time (in milliseconds) the device will be busy capturing data.
        """

        pre_samples = int((samples * pre_trig_percent) / 100)
        post_samples = int(samples - pre_samples)
        time_indisposed_ms = ctypes.c_int32()
        self._call_attr_function(
            'RunBlock',
            self.handle,
            pre_samples,
            post_samples,
            timebase,
            ctypes.byref(time_indisposed_ms),
            segment,
            None,
            None
        )
        return time_indisposed_ms.value

    def run_streaming(
        self,
        sample_interval: float,
        time_units: TIME_UNIT,
        max_pre_trigger_samples: int,
        max_post_trigger_samples: int,
        auto_stop: int,
        ratio: int,
        ratio_mode: RATIO_MODE,
    ) -> float:
        """Begin a streaming capture.
        This wraps the ``RunStreaming`` driver call and configures the
        acquisition according to the provided arguments.
        Args:
            sample_interval: Requested interval between samples.
            time_units: Unit for ``sample_interval``.
            max_pre_trigger_samples: Number of pre-trigger samples to collect.
            max_post_trigger_samples: Number of post-trigger samples to collect.
            auto_stop: Whether the driver should stop when the buffer is full.
            ratio: Down sampling ratio.
            ratio_mode: Down sampling mode.
        Returns:
            float: The actual sample interval configured by the driver.
        """

        time_units = _StandardPicoConv[time_units]

        c_sample_interval = ctypes.c_double(sample_interval)
        self._call_attr_function(
            "RunStreaming",
            self.handle,
            ctypes.byref(c_sample_interval),
            time_units,
            int(max_pre_trigger_samples),
            int(max_post_trigger_samples),
            auto_stop,
            ratio,
            ratio_mode,
        )
        return c_sample_interval.value

    def get_enumerated_units(self) -> tuple[int, str, int]:
        """
        Returns count, serials and serial string length of a specific PicoScope unit.

        Returns:
            Number of devices of this type
            Comma separated string of all serials
            Length of string
        """
        string_buffer_length = 256
        count = ctypes.c_int16()
        serials = ctypes.create_string_buffer(string_buffer_length)
        serial_length = ctypes.c_int16(string_buffer_length)
        self._call_attr_function(
            'EnumerateUnits',
            ctypes.byref(count),
            ctypes.byref(serials),
            ctypes.byref(serial_length)
        )
        return count.value, serials.value.decode(), serial_length.value

    def get_values(self, samples, start_index=0, segment=0, ratio=0, ratio_mode=RATIO_MODE.RAW) -> int:
        """
        Retrieves a block of captured samples from the device once it's ready.
        If a channel goes over-range a warning will appear.

        This function should be called after confirming the device is ready using `is_ready()`.
        It invokes the underlying PicoSDK `GetValues` function to read the data into memory.

        Args:
                samples (int): Number of samples to retrieve.
                start_index (int, optional): Starting index in the buffer.
                segment (int, optional): Memory segment index to retrieve data from.
                ratio (int, optional): Downsampling ratio.
                ratio_mode (RATIO_MODE, optional): Ratio mode for downsampling.

        Returns:
                int: Actual number of samples retrieved.
        """

        self.is_ready()
        total_samples = ctypes.c_uint32(samples)
        over_range = ctypes.c_int16()
        self._call_attr_function(
            'GetValues',
            self.handle,
            start_index,
            ctypes.byref(total_samples),
            ratio,
            ratio_mode,
            segment,
            ctypes.byref(over_range)
        )
        self.over_range = over_range.value
        self.is_over_range()
        return total_samples.value

    def get_streaming_latest_values(
        self,
        channel,
        ratio_mode,
        data_type
    ):
        info = PICO_STREAMING_DATA_INFO(
            channel_ = channel,
            mode_ = ratio_mode,
            type_ = data_type,
        )
        trigger = PICO_STREAMING_DATA_TRIGGER_INFO()

        status = self._call_attr_function(
            "GetStreamingLatestValues",
            self.handle,
            ctypes.byref(info),
            1,
            ctypes.byref(trigger)
        )
        return {
            'status': status,
            'no of samples': info.noOfSamples_,
            'Buffer index': info.bufferIndex_,
            'start index': info.startIndex_,
            'overflowed?': info.overflow_,
            'triggered at': trigger.triggerAt_,
            'triggered?': trigger.triggered_,
            'auto stopped?': trigger.autoStop_,
        }

    def is_over_range(self) -> list:
        """
        Logs and prints a warning if any channel has been over range.

        The :attr:`over_range` attribute stores a bit mask updated by data
        retrieval methods like :meth:`get_values` and
        :meth:`get_values_overlapped`. Calling this method logs a warning if
        any channel went over range and returns a list of the affected
        channel names.

        Returns:
            list: List of channels that have been over range
        """

        over_range_channels = [CHANNEL_NAMES[i] for i in range(8) if self.over_range & (1 << i)]

        if over_range_channels:
            warnings.warn(
                f"Overrange detected on channels: {', '.join(over_range_channels)}.",
                OverrangeWarning
            )
        return over_range_channels

__all__ = ['PicoScopeBase']<|MERGE_RESOLUTION|>--- conflicted
+++ resolved
@@ -1,12 +1,9 @@
-<<<<<<< HEAD
 """
 Copyright (C) 2025-2025 Pico Technology Ltd. See LICENSE file for terms.
 """
 
-=======
 # flake8: noqa
 # pylint: skip-file
->>>>>>> cf13c7d3
 import ctypes
 import os
 import warnings
