--- conflicted
+++ resolved
@@ -1,7 +1,7 @@
 from enum import IntEnum
 import ctypes
 
-class UNIT_INFO(IntEnum):
+class UNIT_INFO:
     """
     Unit information identifiers for querying PicoScope device details.
 
@@ -35,7 +35,7 @@
     PICO_FIRMWARE_VERSION_1 = 9
     PICO_FIRMWARE_VERSION_2 = 10
 
-class RESOLUTION(IntEnum):
+class RESOLUTION:
     """
     Resolution constants for PicoScope devices.
 
@@ -59,7 +59,7 @@
     _15BIT = 3
     _16BIT = 4
 
-class TRIGGER_DIR(IntEnum):
+class TRIGGER_DIR:
     """
     Trigger direction constants for configuring PicoScope triggers.
 
@@ -76,141 +76,7 @@
     FALLING = 3
     RISING_OR_FALLING = 4
 
-class TRIGGER_STATE(IntEnum):
-    """Trigger state used in advanced trigger conditions.
-
-    Attributes:
-        DONT_CARE: Ignore this channel when evaluating the condition.
-        TRUE: Condition must be true for the channel.
-        FALSE: Condition must be false for the channel.
-    """
-
-    DONT_CARE = 0
-    TRUE = 1
-    FALSE = 2
-
-class THRESHOLD_MODE(IntEnum):
-    """Threshold evaluation mode for trigger directions.
-
-    Attributes:
-        LEVEL: Use a single threshold level.
-        WINDOW: Use both upper and lower threshold values.
-    """
-
-    LEVEL = 0
-    WINDOW = 1
-
-class THRESHOLD_DIRECTION(IntEnum):
-    """Direction for threshold-based triggering.
-
-    Attributes:
-        ABOVE: Trigger when the signal is above the upper threshold.
-        BELOW: Trigger when the signal is below the lower threshold.
-        RISING: Trigger on a rising edge crossing the upper threshold.
-        FALLING: Trigger on a falling edge crossing the upper threshold.
-        RISING_OR_FALLING: Trigger on either rising or falling edge.
-        ABOVE_LOWER: Trigger when the signal is above the lower threshold.
-        BELOW_LOWER: Trigger when the signal is below the lower threshold.
-        RISING_LOWER: Trigger on a rising edge crossing the lower threshold.
-        FALLING_LOWER: Trigger on a falling edge crossing the lower threshold.
-        INSIDE: Trigger when the signal is inside the window.
-        OUTSIDE: Trigger when the signal is outside the window.
-        ENTER: Trigger when the signal enters the window.
-        EXIT: Trigger when the signal exits the window.
-        ENTER_OR_EXIT: Trigger when the signal enters or exits the window.
-        POSITIVE_RUNT: Trigger on a positive runt pulse.
-        NEGATIVE_RUNT: Trigger on a negative runt pulse.
-        NONE: Disable triggering for the channel.
-    """
-
-    ABOVE = 0
-    BELOW = 1
-    RISING = 2
-    FALLING = 3
-    RISING_OR_FALLING = 4
-    ABOVE_LOWER = 5
-    BELOW_LOWER = 6
-    RISING_LOWER = 7
-    FALLING_LOWER = 8
-    INSIDE = ABOVE
-    OUTSIDE = BELOW
-    ENTER = RISING
-    EXIT = FALLING
-    ENTER_OR_EXIT = RISING_OR_FALLING
-    POSITIVE_RUNT = 9
-    NEGATIVE_RUNT = 10
-    NONE = RISING
-
-class CONDITIONS_INFO(IntEnum):
-    """Actions when configuring multiple trigger conditions.
-
-    Attributes:
-        CLEAR_CONDITIONS: Clear any existing conditions before applying new ones.
-        ADD_CONDITION: Add the specified condition to any existing configuration.
-    """
-
-    CLEAR_CONDITIONS = 0x00000001
-    ADD_CONDITION = 0x00000002
-
-
-class TRIGGER_CHANNEL_PROPERTIES(ctypes.Structure):
-    """Threshold limits for a trigger channel.
-
-    Attributes:
-        thresholdUpper_: Upper threshold value in ADC counts.
-        thresholdUpperHysteresis_: Hysteresis for the upper threshold in ADC counts.
-        thresholdLower_: Lower threshold value in ADC counts.
-        thresholdLowerHysteresis_: Hysteresis for the lower threshold in ADC counts.
-        channel_: Channel this configuration applies to.
-    """
-
-    _pack_ = 1
-    _fields_ = [
-        ("thresholdUpper_", ctypes.c_int16),
-        ("thresholdUpperHysteresis_", ctypes.c_uint16),
-        ("thresholdLower_", ctypes.c_int16),
-        ("thresholdLowerHysteresis_", ctypes.c_uint16),
-        ("channel_", ctypes.c_int32),
-    ]
-
-
-class CONDITION(ctypes.Structure):
-    """Trigger condition for a specific channel."""
-
-    _pack_ = 1
-    _fields_ = [
-        ("source_", ctypes.c_int32),
-        ("condition_", ctypes.c_int32),
-    ]
-
-
-class DIRECTION(ctypes.Structure):
-    """Trigger direction for a channel."""
-
-    _pack_ = 1
-    _fields_ = [
-        ("channel_", ctypes.c_int32),
-        ("direction_", ctypes.c_int32),
-        ("thresholdMode_", ctypes.c_int32),
-    ]
-
-
-class PICO_TRIGGER_INFO(ctypes.Structure):
-    """Trigger timing details returned by :func:`ps6000aGetTriggerInfo`."""
-
-    _pack_ = 1
-    _fields_ = [
-        ("status_", ctypes.c_int32),
-        ("segmentIndex_", ctypes.c_uint64),
-        ("triggerIndex_", ctypes.c_uint64),
-        ("triggerTime_", ctypes.c_double),
-        ("timeUnits_", ctypes.c_int32),
-        ("missedTriggers_", ctypes.c_uint64),
-        ("timeStampCounter_", ctypes.c_uint64),
-    ]
-
-
-class WAVEFORM(IntEnum):
+class WAVEFORM:    
     """
     Waveform type constants for PicoScope signal generator configuration.
 
@@ -437,69 +303,17 @@
     S = 5
 
 class DIGITAL_PORT(IntEnum):
-<<<<<<< HEAD
-    """Digital port identifier constants."""
-
-    PORT0 = 128
-    PORT1 = 129
-    PORT2 = 130
-    PORT3 = 131
-
-class DIGITAL_PORT_HYSTERESIS(IntEnum):
-    """Hysteresis levels for digital port thresholds."""
-
-=======
     """Digital port identifiers for the 6000A series."""
     PORT0 = 128
     PORT1 = 129
 
 class DIGITAL_PORT_HYSTERESIS(IntEnum):
     """Hysteresis options for digital ports."""
->>>>>>> 157abab6
     VERY_HIGH_400MV = 0
     HIGH_200MV = 1
     NORMAL_100MV = 2
     LOW_50MV = 3
 
-<<<<<<< HEAD
-class AUX_IO_MODE(IntEnum):
-    """Modes for the auxiliary I/O connector."""
-
-    INPUT = 0
-    HIGH_OUT = 1
-    LOW_OUT = 2
-    TRIGGER_OUT = 3
-
-__all__ = [
-    "ACTION",
-    "BANDWIDTH_CH",
-    "CHANNEL",
-    "CHANNEL_NAMES",
-    "COUPLING",
-    "DATA_TYPE",
-    "PICO_TIME_UNIT",
-    "POWER_SOURCE",
-    "RANGE",
-    "RANGE_LIST",
-    "RATIO_MODE",
-    "RESOLUTION",
-    "SAMPLE_RATE",
-    "TIME_UNIT",
-    "TRIGGER_DIR",
-    "TRIGGER_STATE",
-    "THRESHOLD_MODE",
-    "THRESHOLD_DIRECTION",
-    "CONDITIONS_INFO",
-    "TRIGGER_CHANNEL_PROPERTIES",
-    "CONDITION",
-    "DIRECTION",
-    "PICO_TRIGGER_INFO",
-    "UNIT_INFO",
-    "WAVEFORM",
-    "DIGITAL_PORT",
-    "DIGITAL_PORT_HYSTERESIS",
-    "AUX_IO_MODE",
-=======
 
 class AUXIO_MODE(IntEnum):
     """Operating modes for the AUX IO connector."""
@@ -742,5 +556,4 @@
     'PICO_THRESHOLD_DIRECTION',
     'PICO_THRESHOLD_MODE',
     'PICO_DIRECTION',
->>>>>>> 157abab6
 ]