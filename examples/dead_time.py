--- conflicted
+++ resolved
@@ -41,16 +41,7 @@
 # Print to console the actual sample rate selected by the device driver
 print(scope.get_actual_sample_rate())
 
-<<<<<<< HEAD
-<<<<<<< Updated upstream
-# Perform rapid block capture via help function
-# (inc. buffer setup, time axix mV conversion etc.)
-=======
-# Perform rapid block capture via help function (inc. buffer setup, time axis mV conversion etc.)
->>>>>>> Stashed changes
-=======
 # Perform rapid block capture via help function (inc. buffer setup, time axix mV conversion etc.)
->>>>>>> 371a1bfb
 buffers, time_axis = scope.run_simple_rapid_block_capture(
     timebase=TIMEBASE,
     samples=SAMPLES,
