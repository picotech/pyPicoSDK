--- conflicted
+++ resolved
@@ -24,17 +24,9 @@
 from scipy.fft import rfft, rfftfreq
 from scipy.signal import windows
 
-<<<<<<< HEAD
-# Setup variables
-samples = 5_000_000
-channel_a = psdk.CHANNEL.A
-range = psdk.RANGE.V1
-threshold = 0
-=======
 # Capture configuration
 SAMPLES = 5_000_000
 THRESHOLD = 0
->>>>>>> 157abab6
 
 # SigGen variables
 frequency = 10_000_000
@@ -57,33 +49,15 @@
 # TIMEBASE = 3  # direct driver timebase
 # TIMEBASE = scope.interval_to_timebase(20E-9)
 
-# Set capture timebase
-TIMEBASE = scope.sample_rate_to_timebase(sample_rate=500,
-                                         unit=psdk.SAMPLE_RATE.MSPS)
-# TIMEBASE = 2  # direct driver timebase
-# TIMEBASE = scope.interval_to_timebase(20E-9)
-
 # Run the block capture
-<<<<<<< HEAD
-channel_buffer, time_axis = scope.run_simple_block_capture(
-    TIMEBASE, samples, time_unit=psdk.TIME_UNIT.S
-)
-=======
 channel_buffer, time_axis = scope.run_simple_block_capture(TIMEBASE, SAMPLES)
->>>>>>> 157abab6
 
 # Finish with PicoScope
 scope.close_unit()
 
-<<<<<<< HEAD
-# Take out data; time axis already in seconds
-v = np.array(channel_buffer[channel_a])
-t = np.array(time_axis)
-=======
 # Take out data (converting ns time axis to s)
 v = np.array(channel_buffer[psdk.CHANNEL.A])
 t = np.array(time_axis) * 1E-9
->>>>>>> 157abab6
 
 # Get sample rate
 dt = t[1] - t[0]
