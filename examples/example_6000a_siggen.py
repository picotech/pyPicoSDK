--- conflicted
+++ resolved
@@ -6,18 +6,8 @@
 
 scope.open_unit()
 
-<<<<<<< HEAD
-# Set capture timebase
-TIMEBASE = scope.sample_rate_to_timebase(sample_rate=500,
-                                         unit=psdk.SAMPLE_RATE.MSPS)
-# TIMEBASE = 2  # direct driver timebase
-# TIMEBASE = scope.interval_to_timebase(20E-9)
-
-scope.set_siggen(frequency_hz, voltage_pk2pk, wave_type)
-=======
 # Setup signal generator (inline arguments)
 scope.set_siggen(frequency=1000, pk2pk=2, wave_type=psdk.WAVEFORM.SINE)
->>>>>>> 157abab6
 input("Return to continue... ")
 
 scope.close_unit()