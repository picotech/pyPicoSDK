##################################################################
# Histogram example for a PicoScope 6000E.
#
# Description:
#   This example script captures multiple signals and displays
#   a histogram of captured peak-to-peak (pk2pk) values.
#
# Requirements: 
# - PicoScope 6000E
# - Python packages:
#   pip install matplotlib scipy numpy pypicosdk
#
# Setup:
#   - Connect 6000E (preferebly with FlexRes) SigGen (AWG) to 
#     Channel A of the oscilloscope using a BNC cable or probe
#
##################################################################

import pypicosdk as psdk
import matplotlib.pyplot as plt
import numpy as np

# Pico examples use inline argument values for clarity

# Scope setup
scope = psdk.ps6000a()
scope.open_unit(resolution=psdk.RESOLUTION._12BIT)

# Set channels (inline arguments)
scope.set_channel(channel=psdk.CHANNEL.A, coupling=psdk.COUPLING.DC, range=psdk.RANGE.mV500)

# Turn off extra channels for full use of bandwidth & resolution
scope.set_channel(channel=psdk.CHANNEL.B, enabled=0, range=0)
scope.set_channel(channel=psdk.CHANNEL.C, enabled=0, range=0)
scope.set_channel(channel=psdk.CHANNEL.D, enabled=0, range=0)

scope.set_simple_trigger(channel=psdk.CHANNEL.A, threshold_mv=200, direction=psdk.TRIGGER_DIR.RISING, auto_trigger_ms=0)

# Setup SigGen
scope.set_siggen(frequency=1000, pk2pk=0.9, wave_type=psdk.WAVEFORM.SINE)

# Acquisition parameters 
nSamples = 1000
nCaptures = 1000

pk2pk_values = []
waveforms = []  # Store each waveform

# Set capture timebase
TIMEBASE = scope.sample_rate_to_timebase(sample_rate=500,
                                         unit=psdk.SAMPLE_RATE.MSPS)
# TIMEBASE = 2  # direct driver timebase
# TIMEBASE = scope.interval_to_timebase(20E-9)

# Main capture loop
for _ in range(nCaptures):
    # Simple block capture
    channel_buffer, time_axis = scope.run_simple_block_capture(
<<<<<<< HEAD
        timebase=TIMEBASE,
        samples=nSamples,
        time_unit=psdk.TIME_UNIT.US,
=======
        timebase=scope.interval_to_timebase(20E-9),
        samples=nSamples
>>>>>>> 157abab6
    )

    # Add channel data to list
    waveform = channel_buffer[psdk.CHANNEL.A]
    waveforms.append(waveform)

    # Calculate pk2pk values, add to list
    pk2pk = np.ptp(waveform)
    pk2pk_values.append(pk2pk)

# Convert to numpy arrays
pk2pk_values = np.array(pk2pk_values)
waveforms = np.array(waveforms)

# Calculate statistics
print(f"Mean Pk-Pk: {np.mean(pk2pk_values):.2f} mV")
print(f"Std Dev Pk-Pk: {np.std(pk2pk_values):.2f} mV")

# Setup pyplot subplots
fig, axs = plt.subplots(2, 1, figsize=(10, 8))

# Top subplot: Overlay of all waveforms
for waveform in waveforms:
    axs[0].plot(time_axis, waveform, alpha=0.3)
axs[0].set_xlabel("Time (\u03bcs)")
axs[0].set_ylabel("Amplitude (mV)")
axs[0].set_title(f"Overlay of {nCaptures} Waveforms")
axs[0].grid(True)

# Bottom subplot: Histogram of pk2pk values
axs[1].hist(pk2pk_values, bins=20, edgecolor='black')
axs[1].set_xlabel("Peak-to-Peak Voltage (mV)")
axs[1].set_ylabel("Count")
axs[1].set_title(f"Histogram of Pk-Pk over {nCaptures} Captures")
axs[1].grid(True)

# Display pyplot
plt.tight_layout()
plt.show()<|MERGE_RESOLUTION|>--- conflicted
+++ resolved
@@ -46,24 +46,12 @@
 pk2pk_values = []
 waveforms = []  # Store each waveform
 
-# Set capture timebase
-TIMEBASE = scope.sample_rate_to_timebase(sample_rate=500,
-                                         unit=psdk.SAMPLE_RATE.MSPS)
-# TIMEBASE = 2  # direct driver timebase
-# TIMEBASE = scope.interval_to_timebase(20E-9)
-
 # Main capture loop
 for _ in range(nCaptures):
     # Simple block capture
     channel_buffer, time_axis = scope.run_simple_block_capture(
-<<<<<<< HEAD
-        timebase=TIMEBASE,
-        samples=nSamples,
-        time_unit=psdk.TIME_UNIT.US,
-=======
         timebase=scope.interval_to_timebase(20E-9),
         samples=nSamples
->>>>>>> 157abab6
     )
 
     # Add channel data to list
@@ -88,7 +76,7 @@
 # Top subplot: Overlay of all waveforms
 for waveform in waveforms:
     axs[0].plot(time_axis, waveform, alpha=0.3)
-axs[0].set_xlabel("Time (\u03bcs)")
+axs[0].set_xlabel("Time (ns)")
 axs[0].set_ylabel("Amplitude (mV)")
 axs[0].set_title(f"Overlay of {nCaptures} Waveforms")
 axs[0].grid(True)
