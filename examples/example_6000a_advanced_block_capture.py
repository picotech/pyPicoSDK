#########################################################################
# This example is an advanced PicoScope example with minimal abstraction.
# This will return the raw ctypes ADC data as samples. 
#
#########################################################################

import pypicosdk as psdk
from matplotlib import pyplot as plt

<<<<<<< HEAD
# Setup variables
samples = 100000
channel = psdk.CHANNEL.A
range = psdk.RANGE.V1
=======
# Pico examples use inline argument values for clarity

# Capture configuration
SAMPLES = 100000
>>>>>>> 157abab6

# Initialise PicoScope
scope = psdk.ps6000a()
scope.open_unit()
print(scope.get_unit_serial())

# Set siggen
scope.set_siggen(frequency=1_000, pk2pk=0.8, wave_type=psdk.WAVEFORM.SINE)

# Setup channels and trigger (inline arguments)
scope.set_channel(channel=psdk.CHANNEL.A, range=psdk.RANGE.V1)
scope.set_simple_trigger(channel=psdk.CHANNEL.A, threshold_mv=0)

# Preferred: convert sample rate to timebase
TIMEBASE = scope.sample_rate_to_timebase(50, psdk.SAMPLE_RATE.MSPS)
# TIMEBASE = 2  # direct driver timebase
# TIMEBASE = scope.interval_to_timebase(20E-9)

# Set capture timebase
TIMEBASE = scope.sample_rate_to_timebase(sample_rate=500,
                                         unit=psdk.SAMPLE_RATE.MSPS)
# TIMEBASE = 2  # direct driver timebase
# TIMEBASE = scope.interval_to_timebase(20E-9)

# Run block capture and retrieve values
<<<<<<< HEAD
channels_buffer = scope.set_data_buffer_for_enabled_channels(samples=samples)
scope.run_block_capture(timebase=TIMEBASE, samples=samples)
scope.get_values(samples)
=======
channels_buffer = scope.set_data_buffer_for_enabled_channels(samples=SAMPLES)
scope.run_block_capture(timebase=TIMEBASE, samples=SAMPLES)
scope.get_values(SAMPLES)
>>>>>>> 157abab6

# No ADC to mV conversion, add it here
channels_buffer = scope.channels_buffer_adc_to_mv(channels_buffer)
time_axis = scope.get_time_axis(TIMEBASE, SAMPLES)

# Finish with PicoScope
scope.close_unit()

# Create a single plot for the time series
plt.plot(time_axis, channels_buffer[psdk.CHANNEL.A])
plt.title('Time Series of Channel A')
plt.xlabel('Time (ns)')
plt.ylabel('Voltage (mV)')
plt.show()<|MERGE_RESOLUTION|>--- conflicted
+++ resolved
@@ -7,17 +7,10 @@
 import pypicosdk as psdk
 from matplotlib import pyplot as plt
 
-<<<<<<< HEAD
-# Setup variables
-samples = 100000
-channel = psdk.CHANNEL.A
-range = psdk.RANGE.V1
-=======
 # Pico examples use inline argument values for clarity
 
 # Capture configuration
 SAMPLES = 100000
->>>>>>> 157abab6
 
 # Initialise PicoScope
 scope = psdk.ps6000a()
@@ -36,22 +29,10 @@
 # TIMEBASE = 2  # direct driver timebase
 # TIMEBASE = scope.interval_to_timebase(20E-9)
 
-# Set capture timebase
-TIMEBASE = scope.sample_rate_to_timebase(sample_rate=500,
-                                         unit=psdk.SAMPLE_RATE.MSPS)
-# TIMEBASE = 2  # direct driver timebase
-# TIMEBASE = scope.interval_to_timebase(20E-9)
-
 # Run block capture and retrieve values
-<<<<<<< HEAD
-channels_buffer = scope.set_data_buffer_for_enabled_channels(samples=samples)
-scope.run_block_capture(timebase=TIMEBASE, samples=samples)
-scope.get_values(samples)
-=======
 channels_buffer = scope.set_data_buffer_for_enabled_channels(samples=SAMPLES)
 scope.run_block_capture(timebase=TIMEBASE, samples=SAMPLES)
 scope.get_values(SAMPLES)
->>>>>>> 157abab6
 
 # No ADC to mV conversion, add it here
 channels_buffer = scope.channels_buffer_adc_to_mv(channels_buffer)
