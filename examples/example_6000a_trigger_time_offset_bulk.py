import pypicosdk as psdk

# Capture configuration
TIMEBASE = 2
SAMPLES = 1000
CAPTURES = 4
CHANNEL = psdk.CHANNEL.A
RANGE = psdk.RANGE.V1

# Initialize and configure the scope
scope = psdk.ps6000a()
scope.open_unit()
scope.set_channel(CHANNEL, RANGE)
scope.set_simple_trigger(CHANNEL, threshold_mv=0)

# Acquire multiple waveforms in rapid block mode
buffers, time_axis = scope.run_simple_rapid_block_capture(
    timebase=TIMEBASE,
    samples=SAMPLES,
    n_captures=CAPTURES,
<<<<<<< HEAD
=======
    ratio=1,
>>>>>>> 55affa21
    ratio_mode=psdk.RATIO_MODE.TRIGGER,
)

# Retrieve the trigger time offset for each capture
offsets = scope.get_values_trigger_time_offset_bulk(0, CAPTURES - 1)
for i, (offset, unit) in enumerate(offsets):
    print(f"Segment {i}: offset = {offset} {unit.name}")

scope.close_unit()<|MERGE_RESOLUTION|>--- conflicted
+++ resolved
@@ -18,10 +18,7 @@
     timebase=TIMEBASE,
     samples=SAMPLES,
     n_captures=CAPTURES,
-<<<<<<< HEAD
-=======
     ratio=1,
->>>>>>> 55affa21
     ratio_mode=psdk.RATIO_MODE.TRIGGER,
 )
 
