--- conflicted
+++ resolved
@@ -4,11 +4,7 @@
 
 [project]
 name = "pypicosdk"
-<<<<<<< HEAD
 version = "0.2.24"
-=======
-version = "0.2.23"
->>>>>>> 722e22c8
 description = "Modern Python wrapper for PicoSDK"
 readme = "README.md"
 requires-python = ">=3.9"
@@ -37,4 +33,7 @@
 testpaths = ["tests"]
 
 [tool.hatch.build.targets.wheel]
+packages = ["pypicosdk"]
+
+[tool.hatch.build.targets.wheel]
 packages = ["pypicosdk"]